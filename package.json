{
<<<<<<< HEAD
  "name": "editor",
  "version": "0.0.0-dev",
  "publisher": "openstax",
  "description": "An editor for OpenStax-organized books.",
  "author": "phil@openstax.org",
  "repository": {
    "url": "https://github.com/openstax/pro-editing-tool/"
  },
  "engines": {
    "vscode": "^1.39.0"
  },
  "main": "./dist/extension.js",
  "scripts": {
    "coverage": "nyc --exclude ./src/test npm run test",
    "cypress:open": "cypress open",
    "vscode:prepublish": "webpack --mode production",
    "webpack": "webpack --mode development",
    "webpack:watch": "webpack --mode development --watch",
    "package": "vsce package",
    "watch": "tsc -watch -p ./",
    "lint": "eslint src --ext ts,js,jsx,tsx",
    "lint:fix": "npm run lint -- --fix",
    "test:compile": "./scripts/pretest.sh",
    "test:extension": "node ./out/test/runTest.js",
    "test:browser": "cypress run",
    "test": "npm run test:compile && npm run test:extension && npm run test:browser"
  },
  "nyc": {
    "sourceMap": true
  },
  "activationEvents": [
    "onLanguage:xml",
    "onCommand:openstax.showPreviewToSide",
    "onCommand:openstax.showTocEditor",
    "onCommand:openstax.showImageUpload"
  ],
  "contributes": {
    "commands": [
      {
        "command": "openstax.showPreviewToSide",
        "title": "Show Preview/Visual Editor",
        "category": "Openstax"
      },
      {
        "command": "openstax.showTocEditor",
        "title": "Show ToC Editor",
        "category": "Openstax"
      },
      {
        "command": "openstax.showImageUpload",
        "title": "Show Image Upload",
        "category": "Openstax"
      }
    ],
    "viewsContainers": {
      "activitybar": [
        {
          "id": "openstax",
          "title": "Openstax",
          "icon": "openstax-logo.svg"
        }
      ]
    },
    "views": {
      "openstax": [
        {
          "id": "openstax-controls",
          "name": "Controls"
        },
        {
          "id": "test2",
          "name": "Test2"
        }
      ]
    },
    "viewsWelcome": [
      {
        "view": "openstax-controls",
        "contents": "[Open ToC Editor](command:openstax.showTocEditor)\n[Open Image Upload](command:openstax.showImageUpload)"
      }
    ],
    "menus": {
      "editor/title": [
        {
          "command": "openstax.showPreviewToSide",
          "when": "editorLangId == xml && !notebookEditorFocused",
          "group": "navigation"
        }
      ],
      "explorer/context": [
        {
          "command": "openstax.showPreviewToSide",
          "when": "editorLangId == xml",
          "group": "navigation"
        }
      ],
      "editor/title/context": [
        {
          "command": "openstax.showPreviewToSide",
          "when": "editorLangId == xml",
          "group": "1_open"
        }
      ],
      "commandPalette": [
        {
          "command": "openstax.showPreviewToSide",
          "when": "editorLangId == xml && !notebookEditorFocused",
          "group": "navigation"
        }
      ]
    },
    "keybindings": [
      {
        "command": "markdown.showPreviewToSide",
        "key": "shift+ctrl+v",
        "mac": "shift+cmd+v",
        "when": "editorLangId == xml && !notebookEditorFocused"
      }
    ]
  },
  "devDependencies": {
    "@babel/cli": "^7.12.10",
    "@babel/core": "^7.12.10",
    "@babel/plugin-transform-react-jsx": "^7.12.12",
    "@types/async": "^3.2.5",
    "@types/chai": "^4.2.14",
    "@types/fs-extra": "^9.0.7",
    "@types/glob": "^7.1.3",
    "@types/jsdom": "^16.2.6",
    "@types/mocha": "^8.0.4",
    "@types/node": "^12.11.7",
    "@types/vscode": "^1.39.0",
    "@types/xml-formatter": "^2.1.1",
    "@types/xmldom": "^0.1.30",
    "@typescript-eslint/eslint-plugin": "^4.14.2",
    "@typescript-eslint/parser": "^4.9.0",
    "babel-loader": "^8.2.2",
    "copy-webpack-plugin": "^7.0.0",
    "css-loader": "^5.0.1",
    "cypress": "^6.4.0",
    "eslint": "^7.19.0",
    "eslint-config-standard-with-typescript": "^20.0.0",
    "eslint-plugin-import": "^2.22.1",
    "eslint-plugin-node": "^11.1.0",
    "eslint-plugin-promise": "^4.2.1",
    "fs-extra": "^9.1.0",
    "glob": "^7.1.6",
    "json-stable-stringify": "^1.0.1",
    "mocha": "^8.1.3",
    "node-loader": "^1.0.2",
    "nyc": "^15.1.0",
    "preact": "^10.5.11",
    "react-sortable-tree": "^2.8.0",
    "style-loader": "^2.0.0",
    "ts-loader": "^8.0.14",
    "typescript": "^4.1.2",
    "vsce": "^1.83.0",
    "vscode-test": "^1.4.1",
    "webpack": "^5.18.0",
    "webpack-cli": "^4.4.0",
    "xml-formatter": "^2.4.0",
    "xmldom": "^0.4.0"
  },
  "dependencies": {
    "@cypress/code-coverage": "^3.9.2"
  }
=======
	"name": "editor",
	"version": "0.0.0-dev",
	"publisher": "openstax",
	"description": "An editor for OpenStax-organized books.",
	"author": "phil@openstax.org",
	"repository": {
		"url": "https://github.com/openstax/pro-editing-tool/"
	},
	"engines": {
		"vscode": "^1.39.0"
	},
	"main": "./client/dist/extension.js",
	"scripts": {
		"vscode:prepublish": "webpack --mode production --config ./client/webpack.config.js --config ./server/webpack.config.js",
		"webpack": "webpack --mode development --config ./client/webpack.config.js --config ./server/webpack.config.js",
		"webpack:watch": "webpack --mode development --watch --config ./client/webpack.config.js --config ./server/webpack.config.js",
		"test-compile": "tsc -b",
		"package": "vsce package",
		"watch": "tsc -b -watch",
		"lint": "eslint ./client/src ./server/src --ext ts,js,jsx,tsx",
		"test": "node ./client/out/test/runTest.js",
		"postinstall": "cd client && npm install && cd ../server && npm install"
	},
	"activationEvents": [
		"onLanguage:xml",
		"onWebviewPanel:openstax.cnxmlPreview",
		"onWebviewPanel:openstax.tocEditor",
		"onWebviewPanel:openstax.imageUpload",
		"onCommand:openstax.showPreviewToSide",
		"onCommand:openstax.showTocEditor",
		"onCommand:openstax.showImageUpload"
	],
	"contributes": {
		"commands": [
			{
				"command": "openstax.showPreviewToSide",
				"title": "Show Preview/Visual Editor",
				"category": "Openstax"
			},
			{
				"command": "openstax.showTocEditor",
				"title": "Show ToC Editor",
				"category": "Openstax"
			},
			{
				"command": "openstax.showImageUpload",
				"title": "Show Image Upload",
				"category": "Openstax"
			}
		],
		"viewsContainers": {
			"activitybar": [
				{
					"id": "openstax",
					"title": "Openstax",
					"icon": "openstax-logo.svg"
				}
			]
		},
		"views": {
			"openstax": [
				{
					"id": "openstax-controls",
					"name": "Controls"
				},
				{
					"id": "test2",
					"name": "Test2"
				}
			]
		},
		"viewsWelcome": [
			{
				"view": "openstax-controls",
				"contents": "[Open ToC Editor](command:openstax.showTocEditor)\n[Open Image Upload](command:openstax.showImageUpload)"
			}
		],
		"menus": {
			"editor/title": [
				{
					"command": "openstax.showPreviewToSide",
					"when": "editorLangId == xml && !notebookEditorFocused",
					"group": "navigation"
				}
			],
			"explorer/context": [
				{
					"command": "openstax.showPreviewToSide",
					"when": "editorLangId == xml",
					"group": "navigation"
				}
			],
			"editor/title/context": [
				{
					"command": "openstax.showPreviewToSide",
					"when": "editorLangId == xml",
					"group": "1_open"
				}
			],
			"commandPalette": [
				{
					"command": "openstax.showPreviewToSide",
					"when": "editorLangId == xml && !notebookEditorFocused",
					"group": "navigation"
				}
			]
		},
		"keybindings": [
			{
				"command": "markdown.showPreviewToSide",
				"key": "shift+ctrl+v",
				"mac": "shift+cmd+v",
				"when": "editorLangId == xml && !notebookEditorFocused"
			}
		],
		"configuration": {
			"type": "object",
			"title": "CNXML extension configuration",
			"properties": {
				"languageServerCnxml.trace.server": {
					"scope": "window",
					"type": "string",
					"enum": [
						"off",
						"messages",
						"verbose"
					],
					"default": "off",
					"description": "Traces the communication between VS Code and the language server."
				}
			}
		}
	},
	"devDependencies": {
		"@babel/cli": "^7.12.10",
		"@babel/core": "^7.12.10",
		"@babel/plugin-transform-react-jsx": "^7.12.12",
		"@typescript-eslint/eslint-plugin": "^4.14.2",
		"@typescript-eslint/parser": "^4.9.0",
		"babel-loader": "^8.2.2",
		"copy-webpack-plugin": "^7.0.0",
		"css-loader": "^5.0.1",
		"eslint": "^7.19.0",
		"eslint-config-standard-with-typescript": "^20.0.0",
		"eslint-plugin-import": "^2.22.1",
		"eslint-plugin-node": "^11.1.0",
		"eslint-plugin-promise": "^4.2.1",
		"node-loader": "^1.0.2",
		"style-loader": "^2.0.0",
		"ts-loader": "^8.0.14",
		"typescript": "^4.1.2",
		"vsce": "^1.83.0",
		"webpack": "^5.18.0",
		"webpack-cli": "^4.4.0"
	},
	"dependencies": {}
>>>>>>> 1b7f5886
}<|MERGE_RESOLUTION|>--- conflicted
+++ resolved
@@ -1,5 +1,4 @@
 {
-<<<<<<< HEAD
   "name": "editor",
   "version": "0.0.0-dev",
   "publisher": "openstax",
@@ -11,21 +10,23 @@
   "engines": {
     "vscode": "^1.39.0"
   },
-  "main": "./dist/extension.js",
+  "main": "./client/dist/extension.js",
   "scripts": {
     "coverage": "nyc --exclude ./src/test npm run test",
     "cypress:open": "cypress open",
-    "vscode:prepublish": "webpack --mode production",
-    "webpack": "webpack --mode development",
-    "webpack:watch": "webpack --mode development --watch",
+    "vscode:prepublish": "npm run _webpack_ -- --mode production",
+    "_webpack_": "webpack --config ./client/webpack.config.js --config ./server/webpack.config.js", 
+    "webpack": "npm run _webpack_ -- --mode development",
+    "webpack:watch": "npm run _webpack_ -- --mode development --watch",
     "package": "vsce package",
-    "watch": "tsc -watch -p ./",
-    "lint": "eslint src --ext ts,js,jsx,tsx",
+    "watch": "tsc -watch --build",
+    "lint": "eslint ./client/src/ ./server/src/ --ext ts,js,jsx,tsx",
     "lint:fix": "npm run lint -- --fix",
     "test:compile": "./scripts/pretest.sh",
-    "test:extension": "node ./out/test/runTest.js",
-    "test:browser": "cypress run",
-    "test": "npm run test:compile && npm run test:extension && npm run test:browser"
+    "test:client": "node ./client/out/test/runTest.js",
+    "test:cypress": "cypress run",
+    "test": "npm run test:compile && npm run test:client && npm run test:cypress",
+    "postinstall": "cd ./client/ && npm install && cd ../server/ && npm install"
   },
   "nyc": {
     "sourceMap": true
@@ -118,22 +119,31 @@
         "mac": "shift+cmd+v",
         "when": "editorLangId == xml && !notebookEditorFocused"
       }
-    ]
+    ],
+    "configuration": {
+      "type": "object",
+      "title": "CNXML extension configuration",
+      "properties": {
+        "languageServerCnxml.trace.server": {
+          "scope": "window",
+          "type": "string",
+          "enum": [
+            "off",
+            "messages",
+            "verbose"
+          ],
+          "default": "off",
+          "description": "Traces the communication between VS Code and the language server."
+        }
+      }
+    }
   },
   "devDependencies": {
     "@babel/cli": "^7.12.10",
     "@babel/core": "^7.12.10",
     "@babel/plugin-transform-react-jsx": "^7.12.12",
-    "@types/async": "^3.2.5",
     "@types/chai": "^4.2.14",
     "@types/fs-extra": "^9.0.7",
-    "@types/glob": "^7.1.3",
-    "@types/jsdom": "^16.2.6",
-    "@types/mocha": "^8.0.4",
-    "@types/node": "^12.11.7",
-    "@types/vscode": "^1.39.0",
-    "@types/xml-formatter": "^2.1.1",
-    "@types/xmldom": "^0.1.30",
     "@typescript-eslint/eslint-plugin": "^4.14.2",
     "@typescript-eslint/parser": "^4.9.0",
     "babel-loader": "^8.2.2",
@@ -146,182 +156,16 @@
     "eslint-plugin-node": "^11.1.0",
     "eslint-plugin-promise": "^4.2.1",
     "fs-extra": "^9.1.0",
-    "glob": "^7.1.6",
-    "json-stable-stringify": "^1.0.1",
-    "mocha": "^8.1.3",
     "node-loader": "^1.0.2",
     "nyc": "^15.1.0",
-    "preact": "^10.5.11",
-    "react-sortable-tree": "^2.8.0",
     "style-loader": "^2.0.0",
     "ts-loader": "^8.0.14",
     "typescript": "^4.1.2",
     "vsce": "^1.83.0",
-    "vscode-test": "^1.4.1",
     "webpack": "^5.18.0",
-    "webpack-cli": "^4.4.0",
-    "xml-formatter": "^2.4.0",
-    "xmldom": "^0.4.0"
+    "webpack-cli": "^4.4.0"
   },
   "dependencies": {
     "@cypress/code-coverage": "^3.9.2"
   }
-=======
-	"name": "editor",
-	"version": "0.0.0-dev",
-	"publisher": "openstax",
-	"description": "An editor for OpenStax-organized books.",
-	"author": "phil@openstax.org",
-	"repository": {
-		"url": "https://github.com/openstax/pro-editing-tool/"
-	},
-	"engines": {
-		"vscode": "^1.39.0"
-	},
-	"main": "./client/dist/extension.js",
-	"scripts": {
-		"vscode:prepublish": "webpack --mode production --config ./client/webpack.config.js --config ./server/webpack.config.js",
-		"webpack": "webpack --mode development --config ./client/webpack.config.js --config ./server/webpack.config.js",
-		"webpack:watch": "webpack --mode development --watch --config ./client/webpack.config.js --config ./server/webpack.config.js",
-		"test-compile": "tsc -b",
-		"package": "vsce package",
-		"watch": "tsc -b -watch",
-		"lint": "eslint ./client/src ./server/src --ext ts,js,jsx,tsx",
-		"test": "node ./client/out/test/runTest.js",
-		"postinstall": "cd client && npm install && cd ../server && npm install"
-	},
-	"activationEvents": [
-		"onLanguage:xml",
-		"onWebviewPanel:openstax.cnxmlPreview",
-		"onWebviewPanel:openstax.tocEditor",
-		"onWebviewPanel:openstax.imageUpload",
-		"onCommand:openstax.showPreviewToSide",
-		"onCommand:openstax.showTocEditor",
-		"onCommand:openstax.showImageUpload"
-	],
-	"contributes": {
-		"commands": [
-			{
-				"command": "openstax.showPreviewToSide",
-				"title": "Show Preview/Visual Editor",
-				"category": "Openstax"
-			},
-			{
-				"command": "openstax.showTocEditor",
-				"title": "Show ToC Editor",
-				"category": "Openstax"
-			},
-			{
-				"command": "openstax.showImageUpload",
-				"title": "Show Image Upload",
-				"category": "Openstax"
-			}
-		],
-		"viewsContainers": {
-			"activitybar": [
-				{
-					"id": "openstax",
-					"title": "Openstax",
-					"icon": "openstax-logo.svg"
-				}
-			]
-		},
-		"views": {
-			"openstax": [
-				{
-					"id": "openstax-controls",
-					"name": "Controls"
-				},
-				{
-					"id": "test2",
-					"name": "Test2"
-				}
-			]
-		},
-		"viewsWelcome": [
-			{
-				"view": "openstax-controls",
-				"contents": "[Open ToC Editor](command:openstax.showTocEditor)\n[Open Image Upload](command:openstax.showImageUpload)"
-			}
-		],
-		"menus": {
-			"editor/title": [
-				{
-					"command": "openstax.showPreviewToSide",
-					"when": "editorLangId == xml && !notebookEditorFocused",
-					"group": "navigation"
-				}
-			],
-			"explorer/context": [
-				{
-					"command": "openstax.showPreviewToSide",
-					"when": "editorLangId == xml",
-					"group": "navigation"
-				}
-			],
-			"editor/title/context": [
-				{
-					"command": "openstax.showPreviewToSide",
-					"when": "editorLangId == xml",
-					"group": "1_open"
-				}
-			],
-			"commandPalette": [
-				{
-					"command": "openstax.showPreviewToSide",
-					"when": "editorLangId == xml && !notebookEditorFocused",
-					"group": "navigation"
-				}
-			]
-		},
-		"keybindings": [
-			{
-				"command": "markdown.showPreviewToSide",
-				"key": "shift+ctrl+v",
-				"mac": "shift+cmd+v",
-				"when": "editorLangId == xml && !notebookEditorFocused"
-			}
-		],
-		"configuration": {
-			"type": "object",
-			"title": "CNXML extension configuration",
-			"properties": {
-				"languageServerCnxml.trace.server": {
-					"scope": "window",
-					"type": "string",
-					"enum": [
-						"off",
-						"messages",
-						"verbose"
-					],
-					"default": "off",
-					"description": "Traces the communication between VS Code and the language server."
-				}
-			}
-		}
-	},
-	"devDependencies": {
-		"@babel/cli": "^7.12.10",
-		"@babel/core": "^7.12.10",
-		"@babel/plugin-transform-react-jsx": "^7.12.12",
-		"@typescript-eslint/eslint-plugin": "^4.14.2",
-		"@typescript-eslint/parser": "^4.9.0",
-		"babel-loader": "^8.2.2",
-		"copy-webpack-plugin": "^7.0.0",
-		"css-loader": "^5.0.1",
-		"eslint": "^7.19.0",
-		"eslint-config-standard-with-typescript": "^20.0.0",
-		"eslint-plugin-import": "^2.22.1",
-		"eslint-plugin-node": "^11.1.0",
-		"eslint-plugin-promise": "^4.2.1",
-		"node-loader": "^1.0.2",
-		"style-loader": "^2.0.0",
-		"ts-loader": "^8.0.14",
-		"typescript": "^4.1.2",
-		"vsce": "^1.83.0",
-		"webpack": "^5.18.0",
-		"webpack-cli": "^4.4.0"
-	},
-	"dependencies": {}
->>>>>>> 1b7f5886
 }