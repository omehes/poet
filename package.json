{
	"name": "editor",
	"version": "0.0.0-dev",
	"publisher": "openstax",
	"description": "An editor for OpenStax-organized books.",
	"author": "phil@openstax.org",
	"repository": {
		"url": "https://github.com/openstax/pro-editing-tool/"
	},
	"engines": {
		"vscode": "^1.39.0"
	},
	"main": "./client/dist/extension.js",
	"scripts": {
		"coverage": "nyc --exclude ./src/test npm run test",
		"cypress:open": "cypress open",
		"vscode:prepublish": "npm run _webpack_ -- --mode production",
		"_webpack_": "webpack --stats=errors-warnings --config ./client/webpack.config.js --config ./server/webpack.config.js",
		"webpack": "npm run _webpack_ -- --mode development",
		"webpack:watch": "npm run _webpack_ -- --mode development --watch",
		"package": "vsce package",
<<<<<<< HEAD
		"watch": "tsc -watch --build",
		"lint": "eslint ./client/src/ ./server/src/ --ext ts,js,jsx,tsx",
		"lint:fix": "npm run lint -- --fix",
		"test:compile": "./scripts/pretest.sh",
		"test:client": "node ./client/out/test/runTest.js",
		"test:cypress": "cypress run",
		"test": "npm run test:compile && npm run test:client && npm run test:cypress",
		"postinstall": "cd ./client/ && npm install && cd ../server/ && npm install"
	},
	"nyc": {
		"sourceMap": true
=======
		"watch": "tsc -b -watch",
		"lint": "eslint ./client/src ./server/src --ext ts,js,jsx,tsx",
		"test-client": "node ./client/out/test/runTest.js",
		"test-server": "./server/node_modules/.bin/mocha ./server/out/test/server.test.js",
		"test": "npm run test-client && npm run test-server",
		"postinstall": "cd client && npm install && cd ../server && npm install"
>>>>>>> 04ddda94
	},
	"activationEvents": [
		"onLanguage:xml",
		"onCommand:openstax.showPreviewToSide",
		"onCommand:openstax.showTocEditor",
		"onCommand:openstax.showImageUpload"
	],
	"contributes": {
		"commands": [
			{
				"command": "openstax.showPreviewToSide",
				"title": "Show Preview/Visual Editor",
				"category": "Openstax"
			},
			{
				"command": "openstax.showTocEditor",
				"title": "Show ToC Editor",
				"category": "Openstax"
			},
			{
				"command": "openstax.showImageUpload",
				"title": "Show Image Upload",
				"category": "Openstax"
			}
		],
		"viewsContainers": {
			"activitybar": [
				{
					"id": "openstax",
					"title": "Openstax",
					"icon": "openstax-logo.svg"
				}
			]
		},
		"views": {
			"openstax": [
				{
					"id": "openstax-controls",
					"name": "Controls"
				},
				{
					"id": "test2",
					"name": "Test2"
				}
			]
		},
		"viewsWelcome": [
			{
				"view": "openstax-controls",
				"contents": "[Open ToC Editor](command:openstax.showTocEditor)\n[Open Image Upload](command:openstax.showImageUpload)"
			}
		],
		"menus": {
			"editor/title": [
				{
					"command": "openstax.showPreviewToSide",
					"when": "editorLangId == xml && !notebookEditorFocused",
					"group": "navigation"
				}
			],
			"explorer/context": [
				{
					"command": "openstax.showPreviewToSide",
					"when": "editorLangId == xml",
					"group": "navigation"
				}
			],
			"editor/title/context": [
				{
					"command": "openstax.showPreviewToSide",
					"when": "editorLangId == xml",
					"group": "1_open"
				}
			],
			"commandPalette": [
				{
					"command": "openstax.showPreviewToSide",
					"when": "editorLangId == xml && !notebookEditorFocused",
					"group": "navigation"
				}
			]
		},
		"keybindings": [
			{
				"command": "markdown.showPreviewToSide",
				"key": "shift+ctrl+v",
				"mac": "shift+cmd+v",
				"when": "editorLangId == xml && !notebookEditorFocused"
			}
		],
		"configuration": {
			"type": "object",
			"title": "CNXML extension configuration",
			"properties": {
				"languageServerCnxml.trace.server": {
					"scope": "window",
					"type": "string",
					"enum": [
						"off",
						"messages",
						"verbose"
					],
					"default": "off",
					"description": "Traces the communication between VS Code and the language server."
				}
			}
		}
	},
	"devDependencies": {
		"@babel/cli": "^7.12.10",
		"@babel/plugin-transform-react-jsx": "^7.12.12",
		"@cypress/code-coverage": "^3.9.2",
		"@types/chai": "^4.2.14",
		"@types/fs-extra": "^9.0.7",
		"@typescript-eslint/eslint-plugin": "^4.14.2",
		"@typescript-eslint/parser": "^4.9.0",
		"babel-loader": "^8.2.2",
		"copy-webpack-plugin": "^7.0.0",
		"css-loader": "^5.0.1",
		"cypress": "^6.4.0",
		"eslint": "^7.19.0",
		"eslint-config-standard-with-typescript": "^20.0.0",
		"eslint-plugin-import": "^2.22.1",
		"eslint-plugin-node": "^11.1.0",
		"eslint-plugin-promise": "^4.2.1",
		"fs-extra": "^9.1.0",
		"node-loader": "^1.0.2",
		"nyc": "^15.1.0",
		"style-loader": "^2.0.0",
		"ts-loader": "^8.0.14",
		"typescript": "^4.1.2",
		"vsce": "^1.83.0",
		"vscode-languageclient": "^7.0.0",
		"vscode-languageserver": "^7.0.0",
		"webpack": "^5.18.0",
		"webpack-cli": "^4.4.0"
	}
}<|MERGE_RESOLUTION|>--- conflicted
+++ resolved
@@ -19,26 +19,18 @@
 		"webpack": "npm run _webpack_ -- --mode development",
 		"webpack:watch": "npm run _webpack_ -- --mode development --watch",
 		"package": "vsce package",
-<<<<<<< HEAD
 		"watch": "tsc -watch --build",
 		"lint": "eslint ./client/src/ ./server/src/ --ext ts,js,jsx,tsx",
 		"lint:fix": "npm run lint -- --fix",
 		"test:compile": "./scripts/pretest.sh",
 		"test:client": "node ./client/out/test/runTest.js",
 		"test:cypress": "cypress run",
-		"test": "npm run test:compile && npm run test:client && npm run test:cypress",
+		"test": "npm run test:compile && npm run test:client && npm run test:cypress && npm run test:server",
+		"test:server": "./server/node_modules/.bin/mocha ./server/out/test/server.test.js",
 		"postinstall": "cd ./client/ && npm install && cd ../server/ && npm install"
 	},
 	"nyc": {
 		"sourceMap": true
-=======
-		"watch": "tsc -b -watch",
-		"lint": "eslint ./client/src ./server/src --ext ts,js,jsx,tsx",
-		"test-client": "node ./client/out/test/runTest.js",
-		"test-server": "./server/node_modules/.bin/mocha ./server/out/test/server.test.js",
-		"test": "npm run test-client && npm run test-server",
-		"postinstall": "cd client && npm install && cd ../server && npm install"
->>>>>>> 04ddda94
 	},
 	"activationEvents": [
 		"onLanguage:xml",
