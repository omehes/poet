{
  "name": "editor",
  "version": "0.0.0-dev",
  "publisher": "openstax",
  "description": "An editor for OpenStax-organized books.",
  "author": "phil@openstax.org",
  "repository": {
    "url": "https://github.com/openstax/pro-editing-tool/"
  },
  "engines": {
    "vscode": "^1.39.0"
  },
  "main": "./client/dist/client/src/extension.js",
  "scripts": {
    "clean": "rimraf *.vsix ./coverage/ ./.nyc_output/ ./client/dist/ ./client/out/ ./server/dist/ ./server/out/",
    "cypress:open": "cypress open",
    "package": "vsce package",
    "build:ts": "tsc --build",
    "build:webpack": "webpack --stats=minimal --mode ${NODE_ENV:-development} --config ./client/webpack.config.js --config ./server/webpack.config.js",
    "build": "npm run build:ts && npm run build:webpack",
    "build:production": "NODE_ENV=production npm run build && npm run package",
    "watch:webpack": "npm run build:webpack -- --watch",
    "watch:ts": "npm run build:ts -- -watch",
    "lint": "eslint . --ext ts,js,jsx,tsx,json",
    "lint:fix": "npm run lint -- --fix",
    "pretest:client": "./scripts/pretest.sh",
    "test:client": "node --unhandled-rejections=strict ./client/out/client/src/test/runTest.js",
    "test:cypress": "cypress run --quiet",
    "test:server": "nyc ./server/node_modules/.bin/mocha ./server/out/server/src/test/server.test.js",
    "pretest": "npm run clean && npm run build",
    "test:only": "npm run test:server && npm run test:client && npm run test:cypress",
    "test": "npm run test:only",
    "posttest": "nyc report",
    "postinstall": "cd ./client/ && npm install && cd ../server/ && npm install"
  },
  "nyc": {
    "sourceMap": true
  },
  "activationEvents": [
    "onLanguage:xml",
    "onCommand:openstax.showPreviewToSide",
    "onCommand:openstax.showTocEditor",
    "onCommand:openstax.showImageManager",
    "onCommand:openstax.pushContent",
    "onCommand:openstax.tagContent",
    "onView:tocTrees"
  ],
  "contributes": {
    "commands": [
      {
        "command": "openstax.showPreviewToSide",
        "title": "Show Preview/Visual Editor",
        "category": "Openstax",
        "icon": "$(preview)"
      },
      {
        "command": "openstax.showTocEditor",
        "title": "Show ToC Editor",
        "category": "Openstax"
      },
      {
        "command": "openstax.showImageManager",
        "title": "Show Image Upload",
        "category": "Openstax"
      },
      {
        "command": "openstax.pushContent",
        "title": "Push Content",
        "category": "Openstax"
      },
      {
        "command": "openstax.tagContent",
        "title": "Tag Content",
        "category": "Openstax"
      },
      {
        "command": "openstax.refreshTocTrees",
        "title": "Refresh ToC Trees",
        "category": "Openstax",
        "icon": "$(refresh)"
      },
      {
        "command": "openstax.toggleTocTreesFiltering",
        "title": "Toggle ToC Filtering",
        "category": "Openstax",
        "icon": "$(filter)"
      }
    ],
    "viewsContainers": {
      "activitybar": [
        {
          "id": "openstax",
          "title": "Openstax",
          "icon": "openstax-logo.svg"
        }
      ]
    },
    "views": {
      "openstax": [
        {
          "id": "openstax-controls",
          "name": "Controls"
        },
        {
          "id": "tocTrees",
          "name": "ToC Trees"
        }
      ]
    },
    "viewsWelcome": [
      {
        "view": "openstax-controls",
<<<<<<< HEAD
        "contents": "[Open ToC Editor](command:openstax.showTocEditor)\n[Open Image Upload](command:openstax.showImageUpload)\n[Push Content](command:openstax.pushContent)\n[Tag Content](command:openstax.tagContent)"
=======
        "contents": "[Open ToC Editor](command:openstax.showTocEditor)\n[Open Image Upload](command:openstax.showImageManager)\n[Push Content](command:openstax.pushContent)"
>>>>>>> 62ac7b23
      }
    ],
    "menus": {
      "editor/title": [
        {
          "command": "openstax.showPreviewToSide",
          "when": "editorLangId == xml && !notebookEditorFocused",
          "group": "navigation"
        }
      ],
      "explorer/context": [
        {
          "command": "openstax.showPreviewToSide",
          "when": "editorLangId == xml",
          "group": "navigation"
        }
      ],
      "editor/title/context": [
        {
          "command": "openstax.showPreviewToSide",
          "when": "editorLangId == xml",
          "group": "1_open"
        }
      ],
      "commandPalette": [
        {
          "command": "openstax.showPreviewToSide",
          "when": "editorLangId == xml && !notebookEditorFocused",
          "group": "navigation"
        }
      ],
      "view/title": [
        {
          "command": "openstax.refreshTocTrees",
          "when": "view == tocTrees",
          "group": "navigation"
        },
        {
          "command": "openstax.toggleTocTreesFiltering",
          "when": "view == tocTrees",
          "group": "navigation"
        }
      ]
    },
    "keybindings": [
      {
        "command": "openstax.showPreviewToSide",
        "key": "shift+ctrl+v",
        "mac": "shift+cmd+v",
        "when": "editorLangId == xml && !notebookEditorFocused"
      }
    ],
    "configuration": {
      "type": "object",
      "title": "CNXML extension configuration",
      "properties": {
        "languageServerCnxml.trace.server": {
          "scope": "window",
          "type": "string",
          "enum": [
            "off",
            "messages",
            "verbose"
          ],
          "default": "off",
          "description": "Traces the communication between VS Code and the language server."
        }
      }
    }
  },
  "extensionDependencies": [
    "redhat.vscode-xml",
    "vscode.git"
  ],
  "devDependencies": {
    "@babel/cli": "^7.12.10",
    "@babel/plugin-transform-react-jsx": "^7.12.12",
    "@cypress/code-coverage": "^3.9.2",
    "@fluffy-spoon/substitute": "^1.197.0",
    "@types/chai": "^4.2.14",
    "@types/fs-extra": "^9.0.7",
    "@types/sinon": "^9.0.11",
    "@typescript-eslint/eslint-plugin": "^4.14.2",
    "@typescript-eslint/parser": "^4.9.0",
    "babel-loader": "^8.2.2",
    "copy-webpack-plugin": "^7.0.0",
    "css-loader": "^5.0.1",
    "cypress": "^6.4.0",
    "eslint": "^7.19.0",
    "eslint-config-standard-with-typescript": "^20.0.0",
    "eslint-plugin-import": "^2.22.1",
    "eslint-plugin-json-format": "^2.0.1",
    "eslint-plugin-node": "^11.1.0",
    "eslint-plugin-promise": "^4.2.1",
    "fs-extra": "^9.1.0",
    "node-loader": "^1.0.2",
    "nyc": "^15.1.0",
    "sinon": "^9.2.4",
    "source-map-support": "^0.5.19",
    "style-loader": "^2.0.0",
    "ts-loader": "^8.0.14",
    "ts-mockito": "^2.6.1",
    "typescript": "^4.1.2",
    "vsce": "^1.83.0",
    "vscode-languageclient": "^7.0.0",
    "vscode-languageserver": "^7.0.0",
    "webpack": "^5.18.0",
    "webpack-cli": "^4.4.0"
  }
}<|MERGE_RESOLUTION|>--- conflicted
+++ resolved
@@ -110,11 +110,7 @@
     "viewsWelcome": [
       {
         "view": "openstax-controls",
-<<<<<<< HEAD
         "contents": "[Open ToC Editor](command:openstax.showTocEditor)\n[Open Image Upload](command:openstax.showImageUpload)\n[Push Content](command:openstax.pushContent)\n[Tag Content](command:openstax.tagContent)"
-=======
-        "contents": "[Open ToC Editor](command:openstax.showTocEditor)\n[Open Image Upload](command:openstax.showImageManager)\n[Push Content](command:openstax.pushContent)"
->>>>>>> 62ac7b23
       }
     ],
     "menus": {
