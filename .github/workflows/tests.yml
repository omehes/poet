--- conflicted
+++ resolved
@@ -26,12 +26,6 @@
       - name: Lint
         run: |
           npm run lint
-<<<<<<< HEAD
-  
-=======
-      - name: Test
-        run: |
-          xvfb-run -a npm test
       - name: Build Extension
         run: |
           case "$GITHUB_EVENT_NAME" in
@@ -49,5 +43,4 @@
         uses: actions/upload-artifact@v2
         with:
           name: editor-extension
-          path: editor-*.vsix
->>>>>>> 1b7f5886
+          path: editor-*.vsix