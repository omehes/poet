import vscode from 'vscode'
import path from 'path'
import { LanguageClient } from 'vscode-languageclient/node'
import { refreshPanel, showTocEditor } from './panel-toc-editor'
import { showImageUpload } from './panel-image-upload'
import { showCnxmlPreview } from './panel-cnxml-preview'
import { pushContent } from './push-content'
import { expect, ensureCatch, launchLanguageServer, populateXsdSchemaFiles } from './utils'
import { commandToPanelType, OpenstaxCommand, PanelType } from './extension-types'
import { TocTreesProvider } from './toc-trees'

const resourceRootDir = path.join(__dirname) // extension is running in dist/
// Only one instance of each type allowed at any given time
const activePanelsByType: { [key in PanelType]?: vscode.WebviewPanel } = {}
const extensionExports = {
  activePanelsByType
}
let tocTreesProvider: TocTreesProvider
let client: LanguageClient

const defaultLocationByType: { [key in PanelType]: vscode.ViewColumn } = {
  [PanelType.TOC_EDITOR]: vscode.ViewColumn.One,
  [PanelType.IMAGE_UPLOAD]: vscode.ViewColumn.One,
  [PanelType.CNXML_PREVIEW]: vscode.ViewColumn.Two
}

export const refreshTocPanel = (clientInner: LanguageClient) => async () => {
  const activeTocEditor = activePanelsByType[PanelType.TOC_EDITOR]
  if (activeTocEditor != null) {
    await refreshPanel(activeTocEditor, clientInner)
  }
}

<<<<<<< HEAD
export const invokeRefreshers = (funcs: Array<() => Promise<void>>) => async () => {
  funcs.forEach((fn) => {
    fn().catch((err: Error) => { throw err })
  })
}

export const createLazyPanelOpener = (activationByType: {[key in PanelType]: any}) => (type: PanelType, hardRefocus: boolean) => {
=======
export const createLazyPanelOpener = (activationByType: { [key in PanelType]: any }) => (type: PanelType, hardRefocus: boolean) => {
>>>>>>> c3c912bb
  return (...args: any[]) => {
    if (activePanelsByType[type] != null) {
      const activePanel = expect(activePanelsByType[type], `Could not find panel type '${type}'`)
      try {
        if (!hardRefocus) {
          activePanel.reveal(defaultLocationByType[type])
          return
        }
        activePanel.dispose()
      } catch (err) {
        // Panel was probably disposed already
        return activationByType[type](...args)
      }
    }
    return activationByType[type](...args)
  }
}

export const forwardOnDidChangeWorkspaceFolders = (clientInner: LanguageClient) => async (event: vscode.WorkspaceFoldersChangeEvent) => {
  await clientInner.sendRequest('onDidChangeWorkspaceFolders', event)
}

export async function activate(context: vscode.ExtensionContext): Promise<(typeof extensionExports)> {
  // detect Theia. Alert the user if they are running Theia
  expect(process.env.GITPOD_HOST != null && process.env.EDITOR?.includes('code') === false ? undefined : true, 'You seem to be running the Theia editor. Change your Settings in your profile')

  client = launchLanguageServer(context)
  populateXsdSchemaFiles(resourceRootDir)
  await client.onReady()

  const activationByType: { [key in PanelType]: any } = {
    [PanelType.TOC_EDITOR]: ensureCatch(showTocEditor(PanelType.TOC_EDITOR, resourceRootDir, activePanelsByType, client)),
    [PanelType.IMAGE_UPLOAD]: ensureCatch(showImageUpload(PanelType.IMAGE_UPLOAD, resourceRootDir, activePanelsByType)),
    [PanelType.CNXML_PREVIEW]: ensureCatch(showCnxmlPreview(PanelType.CNXML_PREVIEW, resourceRootDir, activePanelsByType))
  }

  const lazilyFocusOrOpenPanelOfType = createLazyPanelOpener(activationByType)
  tocTreesProvider = new TocTreesProvider(client)

  vscode.workspace.onDidChangeWorkspaceFolders(ensureCatch(forwardOnDidChangeWorkspaceFolders(client)))
  client.onRequest('onDidChangeWatchedFiles', ensureCatch(invokeRefreshers([refreshTocPanel(client), async () => tocTreesProvider.refresh()])))
  vscode.commands.registerCommand(OpenstaxCommand.SHOW_TOC_EDITOR, lazilyFocusOrOpenPanelOfType(commandToPanelType[OpenstaxCommand.SHOW_TOC_EDITOR], false))
  vscode.commands.registerCommand(OpenstaxCommand.SHOW_IMAGE_UPLOAD, lazilyFocusOrOpenPanelOfType(commandToPanelType[OpenstaxCommand.SHOW_IMAGE_UPLOAD], false))
  vscode.commands.registerCommand(OpenstaxCommand.SHOW_CNXML_PREVIEW, lazilyFocusOrOpenPanelOfType(commandToPanelType[OpenstaxCommand.SHOW_CNXML_PREVIEW], true))
  vscode.commands.registerCommand('openstax.pushContent', ensureCatch(pushContent()))
  vscode.commands.registerCommand('openstax.refreshTocTrees', ensureCatch(async () => tocTreesProvider.refresh()))
  vscode.window.registerTreeDataProvider('tocTrees', tocTreesProvider)

  return extensionExports
}

export async function deactivate(): Promise<void> {
  await expect(client, 'Expected client to have been activated').stop()
}<|MERGE_RESOLUTION|>--- conflicted
+++ resolved
@@ -31,17 +31,13 @@
   }
 }
 
-<<<<<<< HEAD
 export const invokeRefreshers = (funcs: Array<() => Promise<void>>) => async () => {
   funcs.forEach((fn) => {
     fn().catch((err: Error) => { throw err })
   })
 }
 
-export const createLazyPanelOpener = (activationByType: {[key in PanelType]: any}) => (type: PanelType, hardRefocus: boolean) => {
-=======
 export const createLazyPanelOpener = (activationByType: { [key in PanelType]: any }) => (type: PanelType, hardRefocus: boolean) => {
->>>>>>> c3c912bb
   return (...args: any[]) => {
     if (activePanelsByType[type] != null) {
       const activePanel = expect(activePanelsByType[type], `Could not find panel type '${type}'`)
