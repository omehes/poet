import assert from 'assert'
import fs from 'fs-extra'
import path from 'path'
import vscode from 'vscode'
import SinonRoot from 'sinon'
import { GitErrorCodes, Repository, CommitOptions, RepositoryState, Branch } from '../../git-api/git.d'
import 'source-map-support/register'
import {
  expect as expectOrig, ensureCatch, getRootPathUri, getLocalResourceRoots,
  fixResourceReferences, fixCspSourceReferences, addBaseHref, populateXsdSchemaFiles,
  getErrorDiagnosticsBySource
} from './../../utils'
import { activate, createLazyPanelOpener, deactivate, forwardOnDidChangeWorkspaceFolders, refreshTocPanel, invokeRefreshers } from './../../extension'
import { handleMessageFromWebviewPanel as tocEditorHandleMessage, NS_CNXML, NS_COLLECTION, NS_METADATA, PanelIncomingMessage as TocPanelIncomingMessage } from './../../panel-toc-editor'
import { handleMessage as imageUploadHandleMessage } from './../../panel-image-upload'
import { handleMessage as cnxmlPreviewHandleMessage } from './../../panel-cnxml-preview'
import { TocTreeCollection, TocTreeElementType } from '../../../../common/src/toc-tree'
import { commandToPanelType, OpenstaxCommand, PanelType } from '../../extension-types'
import * as pushContent from '../../push-content'
import { Suite } from 'mocha'
import { DOMParser } from 'xmldom'
import * as xpath from 'xpath-ts'
import { Substitute } from '@fluffy-spoon/substitute'
import { LanguageClient } from 'vscode-languageclient/node'
import { ExtensionServerRequest } from '../../../../common/src/requests'
<<<<<<< HEAD
import { stringify } from 'querystring'
=======
import { TocTreesProvider, TocTreeItem } from './../../toc-trees'
import * as utils from './../../utils' // Used for dependency mocking in tests
>>>>>>> f01c3e47

// Test runs in out/client/src/test/suite, not src/client/src/test/suite
const ORIGIN_DATA_DIR = path.join(__dirname, '../../../../../../')
const TEST_DATA_DIR = path.join(__dirname, '../data/test-repo')
const TEST_OUT_DIR = path.join(__dirname, '../../')

const contextStub = {
  asAbsolutePath: (relPath: string) => path.resolve(__dirname, '../../../../../../', relPath)
}
const extensionExports = activate(contextStub as any)

async function sleep(ms: number): Promise<void> {
  return await new Promise(resolve => setTimeout(resolve, ms))
}

function expect<T>(value: T | null | undefined): T {
  return expectOrig(value, 'test_assertion')
}

const select = xpath.useNamespaces({ cnxml: NS_CNXML, col: NS_COLLECTION, md: NS_METADATA })

const withTestPanel = (html: string, func: (arg0: vscode.WebviewPanel) => void): void => {
  const panel = vscode.window.createWebviewPanel(
    'openstax.testPanel',
    'Test Panel',
    vscode.ViewColumn.One,
    {
      enableScripts: true
    }
  )
  panel.reveal(vscode.ViewColumn.One)
  panel.webview.html = html
  func(panel)
  panel.dispose()
}

const withPanelFromCommand = async (command: OpenstaxCommand, func: (arg0: vscode.WebviewPanel) => Promise<void>): Promise<void> => {
  await vscode.commands.executeCommand(command)
  // Wait for panel to load
  await sleep(1000)
  const panel = expect((await extensionExports).activePanelsByType[commandToPanelType[command]])
  await func(panel)
  panel.dispose()
}

const resetTestData = async (): Promise<void> => {
  await vscode.workspace.saveAll(true)
  fs.rmdirSync(TEST_DATA_DIR, { recursive: true })
  fs.mkdirpSync(TEST_DATA_DIR)
  fs.copySync(path.join(ORIGIN_DATA_DIR, 'collections'), path.join(TEST_DATA_DIR, 'collections'))
  fs.copySync(path.join(ORIGIN_DATA_DIR, 'media'), path.join(TEST_DATA_DIR, 'media'))
  fs.copySync(path.join(ORIGIN_DATA_DIR, 'modules'), path.join(TEST_DATA_DIR, 'modules'))
}

suite('Unsaved Files', function (this: Suite) {
  this.beforeEach(resetTestData)
  test('show cnxml preview with no file open', async () => {
    const activationExports = await extensionExports
    assert.strictEqual(vscode.window.activeTextEditor, undefined)
    await vscode.commands.executeCommand(OpenstaxCommand.SHOW_CNXML_PREVIEW)
    await sleep(1000) // Wait for panel to load
    const panel = activationExports.activePanelsByType[commandToPanelType[OpenstaxCommand.SHOW_CNXML_PREVIEW]]
    assert.strictEqual(panel, undefined)
  })
})

suite('Extension Test Suite', function (this: Suite) {
  const sinon = SinonRoot.createSandbox()
  this.beforeEach(resetTestData)
  this.afterEach(() => sinon.restore())

  test('expect unwraps non-null', () => {
    const maybe: string | null = 'test'
    assert.doesNotThrow(() => { expect(maybe) })
  })
  test('expect throws on null', async () => {
    const maybe: string | null = null
    assert.throws(() => { expect(maybe) })
  })
  test('expect throws on null with custom message', async () => {
    const maybe: string | null = null
    assert.throws(() => { expectOrig(maybe, 'my-message') })
  })
  test('getRootPathUri', () => {
    const uri = expect(getRootPathUri())
    assert.strictEqual(uri.fsPath, TEST_DATA_DIR)
    /*
     * Can't test null case, due to some issues with VSCode
     * reloading extensions when the root workspace is removed
     * even if it is re-added. Here is the rest of this test:
     *
     * vscode.workspace.updateWorkspaceFolders(0, 1)
     * const uriNull = getRootPathUri()
     * assert.strictEqual(uriNull, null)
     * // Add the original workspace folder back
     * vscode.workspace.updateWorkspaceFolders(0, 0, { uri: expect(uri) })
     * const uriAgain = expect(getRootPathUri())
     * assert.strictEqual(uriAgain.fsPath, TEST_DATA_DIR)
     */
  })
  test('ensureCatch throws when its argument throws', async () => {
    const errMessage = 'I am an error'
    async function fn(): Promise<void> { throw new Error(errMessage) }
    const s = sinon.spy(vscode.window, 'showErrorMessage')
    const wrapped = ensureCatch(fn)

    try {
      await wrapped()
      assert.fail('ensureCatch should have thrown an error')
    } catch (err) {
      assert.strictEqual(err.message, errMessage)
    }
    // Verify that a message was sent to the user
    assert.strictEqual(s.callCount, 1)
  })
  test('addBaseHref', () => {
    const uri = expect(getRootPathUri())
    const resource = uri.with({ path: path.join(uri.path, 'modules', 'm00001', 'index.cnxml') })
    // eslint-disable-next-line no-template-curly-in-string
    const html = '<document><base href="${BASE_URI}"/></document>'
    withTestPanel(
      html,
      (panel) => {
        const modified = addBaseHref(panel.webview, resource, html)
        assert(modified.includes('vscode-webview-resource'))
      }
    )
  })
  test('fixResourceReferences relative', () => {
    const html = '<document><a href="./media/some-image.jpg"></a></document>'
    withTestPanel(
      html,
      (panel) => {
        const modified = fixResourceReferences(panel.webview, html, TEST_DATA_DIR)
        assert(modified.includes('vscode-webview-resource'))
      }
    )
  })
  test('fixResourceReferences non-relative', () => {
    const html = '<document><a href="media/some-image.jpg"></a></document>'
    withTestPanel(
      html,
      (panel) => {
        const modified = fixResourceReferences(panel.webview, html, TEST_DATA_DIR)
        assert.strictEqual(modified, html) // No change when no './' before href
      }
    )
  })
  test('fixCspSourceReferences', () => {
    // eslint-disable-next-line no-template-curly-in-string
    const html = '<document><meta content="${WEBVIEW_CSPSOURCE}"</meta></document>'
    withTestPanel(
      html,
      (panel) => {
        const modified = fixCspSourceReferences(panel.webview, html)
        assert(modified.includes('vscode-webview-resource'))
      }
    )
  })
  test('getLocalResourceRoots', () => {
    const uri = expect(getRootPathUri())
    const roots = getLocalResourceRoots([], uri.with({ path: path.join(uri.path, 'modules', 'm00001', 'index.cnxml') }))
    assert.strictEqual(roots.length, 1)
    assert.strictEqual(roots[0].fsPath, TEST_DATA_DIR)
  })
  test('getLocalResourceRoots works when there is no folder for a resource', () => {
    function getBaseRoots(scheme: any): readonly vscode.Uri[] {
      const resource = {
        scheme: scheme,
        fsPath: '/some/path/to/file'
      } as any as vscode.Uri
      return getLocalResourceRoots([], resource)
    }
    const folder = {} as any as vscode.WorkspaceFolder // the content does not matter
    const s = sinon.stub(vscode.workspace, 'getWorkspaceFolder').returns(folder)
    sinon.stub(vscode.workspace, 'workspaceFolders').get(() => [{ uri: '/some/path/does/not/matter' }])
    assert.strictEqual(getBaseRoots('CASE-T-T-?').length, 1)
    sinon.stub(vscode.workspace, 'workspaceFolders').get(() => undefined)
    assert.strictEqual(getBaseRoots('CASE-T-F-?').length, 0)
    s.restore()
    sinon.stub(vscode.workspace, 'getWorkspaceFolder').returns(undefined)
    assert.strictEqual(getBaseRoots('CASE-F-?-F').length, 0)
    // CASE-F-?-T
    assert.strictEqual(getBaseRoots('file').length, 1)
    assert.strictEqual(getBaseRoots('').length, 1)
  })
  test('show toc editor', async () => {
    await withPanelFromCommand(OpenstaxCommand.SHOW_TOC_EDITOR, async (panel) => {
      const html = panel.webview.html
      assert.notStrictEqual(html, null)
      assert.notStrictEqual(html, undefined)
      assert.notStrictEqual(html.indexOf('html'), -1)
    })
  }).timeout(5000)
  test('toc editor handle refresh', async () => {
    const requests: any[] = []
    const mockClient = {
      sendRequest: (...args: any[]) => { requests.push(args); return [] }
    }
    await withPanelFromCommand(OpenstaxCommand.SHOW_TOC_EDITOR, async (panel) => {
      const handler = tocEditorHandleMessage(panel, mockClient as unknown as LanguageClient)
      await handler({ type: 'refresh' })
    })
    const expected = [
      [ExtensionServerRequest.BundleTrees, { workspaceUri: `file://${TEST_DATA_DIR}` }],
      [ExtensionServerRequest.BundleModules, { workspaceUri: `file://${TEST_DATA_DIR}` }],
      [ExtensionServerRequest.BundleOrphanedModules, { workspaceUri: `file://${TEST_DATA_DIR}` }]
    ]
    assert.deepStrictEqual(requests, expected)
  }).timeout(5000)
  test('toc editor handle refresh from extension base', async () => {
    const requests: any[] = []
    const mockClient = {
      sendRequest: (...args: any[]) => { requests.push(args); return [] }
    }
    await withPanelFromCommand(OpenstaxCommand.SHOW_TOC_EDITOR, async (panel) => {
      const refresher = refreshTocPanel(mockClient as unknown as LanguageClient)
      await refresher()
    })
    const expected = [
      [ExtensionServerRequest.BundleTrees, { workspaceUri: `file://${TEST_DATA_DIR}` }],
      [ExtensionServerRequest.BundleModules, { workspaceUri: `file://${TEST_DATA_DIR}` }],
      [ExtensionServerRequest.BundleOrphanedModules, { workspaceUri: `file://${TEST_DATA_DIR}` }]
    ]
    assert.deepStrictEqual(requests, expected)
  }).timeout(5000)
  test('toc editor handle refresh from extension base without existing panel', async () => {
    const requests: any[] = []
    const mockClient = {
      sendRequest: (...args: any[]) => { requests.push(args); return [] }
    }
    const refresher = refreshTocPanel(mockClient as unknown as LanguageClient)
    await refresher()
    assert.deepStrictEqual(requests, [])
  })
  test('toc editor handle data message', async () => {
    const uri = expect(getRootPathUri())
    const collectionPath = path.join(uri.fsPath, 'collections', 'test.collection.xml')
    const before = fs.readFileSync(collectionPath)
    const mockEditAddModule: TocTreeCollection = {
      type: TocTreeElementType.collection,
      title: 'test collection',
      slug: 'test',
      children: [{
        type: TocTreeElementType.subcollection,
        title: 'subcollection',
        children: [{
          type: TocTreeElementType.module,
          moduleid: 'm00001',
          title: 'Introduction'
        }]
      }, {
        type: TocTreeElementType.module,
        moduleid: 'm00002',
        title: 'Unnamed Module'
      }]
    }
    await withPanelFromCommand(OpenstaxCommand.SHOW_TOC_EDITOR, async (panel) => {
      const handler = tocEditorHandleMessage(panel, null as unknown as LanguageClient)
      await handler({ type: 'write-tree', treeData: mockEditAddModule })
    })
    const after = fs.readFileSync(collectionPath, { encoding: 'utf-8' })
    assert.strictEqual(before.indexOf('m00002'), -1)
    assert.notStrictEqual(after.indexOf('m00002'), -1)
  }).timeout(5000)
  test('toc editor handle error message', async () => {
    await withPanelFromCommand(OpenstaxCommand.SHOW_TOC_EDITOR, async (panel) => {
      const handler = tocEditorHandleMessage(panel, null as unknown as LanguageClient)
      await assert.rejects(async () => await handler({ type: 'error', message: 'test' }))
    })
  }).timeout(5000)
  test('toc editor handle unexpected message', async () => {
    await withPanelFromCommand(OpenstaxCommand.SHOW_TOC_EDITOR, async (panel) => {
      const handler = tocEditorHandleMessage(panel, null as unknown as LanguageClient)
      await assert.rejects(async () => await handler({ type: 'foo' } as unknown as TocPanelIncomingMessage))
    })
  }).timeout(5000)
  test('toc editor handle subcollection create', async () => {
    await withPanelFromCommand(OpenstaxCommand.SHOW_TOC_EDITOR, async (panel) => {
      const handler = tocEditorHandleMessage(panel, null as unknown as LanguageClient)
      await handler({ type: 'subcollection-create', slug: 'test' })
    })
    const uri = expect(getRootPathUri())
    const collectionPath = path.join(uri.fsPath, 'collections', 'test.collection.xml')
    const collectionData = fs.readFileSync(collectionPath, { encoding: 'utf-8' })
    const document = new DOMParser().parseFromString(collectionData)
    const newSubcollection = select('/col:collection/col:content/col:subcollection[2]/md:title', document) as Node[]
    assert.notStrictEqual(newSubcollection, undefined)
    assert.notStrictEqual(newSubcollection, null)
    assert.strictEqual(newSubcollection.length, 1)
    assert.strictEqual(newSubcollection[0].textContent, 'New Subcollection')
  })
  test('toc editor handle module create', async () => {
    await withPanelFromCommand(OpenstaxCommand.SHOW_TOC_EDITOR, async (panel) => {
      const handler = tocEditorHandleMessage(panel, null as unknown as LanguageClient)
      await handler({ type: 'module-create' })
    })
    const uri = expect(getRootPathUri())
    const modulePath = path.join(uri.fsPath, 'modules', 'm00004', 'index.cnxml')
    assert(fs.existsSync(modulePath))
    const moduleData = fs.readFileSync(modulePath, { encoding: 'utf-8' })
    const document = new DOMParser().parseFromString(moduleData)
    const moduleTitle = select('//md:title', document) as Node[]
    assert.strictEqual(moduleTitle.length, 1)
    assert.strictEqual(moduleTitle[0].textContent, 'New Module')
    const moduleId = select('//md:content-id', document) as Node[]
    assert.strictEqual(moduleId.length, 1)
    assert.strictEqual(moduleId[0].textContent, 'm00004')
    const moduleUUIDv4 = select('//md:uuid', document) as Node[]
    const uuidRgx = /^[a-fA-F0-9]{8}-[a-fA-F0-9]{4}-[a-fA-F0-9]{4}-[a-fA-F0-9]{4}-[a-fA-F0-9]{12}$/
    let uuidV4: any = null
    uuidV4 = moduleUUIDv4[0].textContent
    assert.strictEqual(moduleUUIDv4.length, 1)
    assert(uuidRgx.test(uuidV4))
  })
  test('toc editor handle module rename best case', async () => {
    await withPanelFromCommand(OpenstaxCommand.SHOW_TOC_EDITOR, async (panel) => {
      const handler = tocEditorHandleMessage(panel, null as unknown as LanguageClient)
      await handler({ type: 'module-rename', moduleid: 'm00001', newName: 'rename' })
    })
    const uri = expect(getRootPathUri())
    const modulePath = path.join(uri.fsPath, 'modules', 'm00001', 'index.cnxml')
    const moduleData = fs.readFileSync(modulePath, { encoding: 'utf-8' })
    const document = new DOMParser().parseFromString(moduleData)
    const moduleTitle = select('//cnxml:metadata/md:title', document) as Node[]
    assert.strictEqual(moduleTitle.length, 1)
    assert.strictEqual(moduleTitle[0].textContent, 'rename')
  })
  test('toc editor handle module rename worst case', async () => {
    await withPanelFromCommand(OpenstaxCommand.SHOW_TOC_EDITOR, async (panel) => {
      const handler = tocEditorHandleMessage(panel, null as unknown as LanguageClient)
      await handler({ type: 'module-rename', moduleid: 'm00002', newName: 'rename' })
    })
    const uri = expect(getRootPathUri())
    const modulePath = path.join(uri.fsPath, 'modules', 'm00002', 'index.cnxml')
    const moduleData = fs.readFileSync(modulePath, { encoding: 'utf-8' })
    const document = new DOMParser().parseFromString(moduleData)
    const moduleTitle = select('//cnxml:metadata/md:title', document) as Node[]
    assert.strictEqual(moduleTitle.length, 1)
    assert.strictEqual(moduleTitle[0].textContent, 'rename')
  })
  test('show image upload', async () => {
    await withPanelFromCommand(OpenstaxCommand.SHOW_IMAGE_UPLOAD, async (panel) => {
      const html = panel.webview.html
      assert.notStrictEqual(html, null)
      assert.notStrictEqual(html, undefined)
      assert.notStrictEqual(html.indexOf('html'), -1)
    })
  }).timeout(5000)
  test('image upload handle message', async () => {
    const data = fs.readFileSync(path.join(TEST_DATA_DIR, 'media/urgent.jpg'), { encoding: 'base64' })
    const handler = imageUploadHandleMessage()
    await handler({ mediaUploads: [{ mediaName: 'urgent2.jpg', data: 'data:image/jpeg;base64,' + data }] })
    const uploaded = fs.readFileSync(path.join(TEST_DATA_DIR, 'media/urgent2.jpg'), { encoding: 'base64' })
    assert.strictEqual(data, uploaded)
  })
  test('image upload handle message ignore duplicate image', async () => {
    const data = fs.readFileSync(path.join(TEST_DATA_DIR, 'media/urgent.jpg'), { encoding: 'base64' })
    const handler = imageUploadHandleMessage()
    await handler({ mediaUploads: [{ mediaName: 'urgent.jpg', data: 'data:image/jpeg;base64,0' }] })
    const newData = fs.readFileSync(path.join(TEST_DATA_DIR, 'media/urgent.jpg'), { encoding: 'base64' })
    assert.strictEqual(data, newData)
  })
  test('show cnxml preview with a file open', async () => {
    const uri = expect(getRootPathUri())
    const resource = uri.with({ path: path.join(uri.path, 'modules', 'm00001', 'index.cnxml') })
    const document = await vscode.workspace.openTextDocument(resource)
    await vscode.window.showTextDocument(document)
    await withPanelFromCommand(OpenstaxCommand.SHOW_CNXML_PREVIEW, async (panel) => {
      const html = panel.webview.html
      assert.notStrictEqual(html, null)
      assert.notStrictEqual(html, undefined)
      assert.notStrictEqual(html.indexOf('html'), -1)
    })
  }).timeout(5000)
  test('cnxml preview handle message', async () => {
    const uri = expect(getRootPathUri())
    const resource = uri.with({ path: path.join(uri.path, 'modules', 'm00001', 'index.cnxml') })
    const document = await vscode.workspace.openTextDocument(resource)
    const before = document.getText()
    const testData = '<document>Test</document>'
    const handler = cnxmlPreviewHandleMessage(resource)
    await handler({ xml: testData })
    const modified = document.getText()
    assert.strictEqual(modified, testData)
    assert.notStrictEqual(modified, before)
  })
  test('panel disposed and refocused', async () => {
    await assert.doesNotReject(async () => {
      await withPanelFromCommand(OpenstaxCommand.SHOW_TOC_EDITOR, async (panel) => { })
      await withPanelFromCommand(OpenstaxCommand.SHOW_TOC_EDITOR, async (panel) => { })
    })
  }).timeout(5000)
  test('panel opener opens new panel if it does not exist', async () => {
    const mockPanelActivationByType = {
      [PanelType.TOC_EDITOR]: sinon.stub(),
      [PanelType.IMAGE_UPLOAD]: sinon.stub(),
      [PanelType.CNXML_PREVIEW]: sinon.stub()
    }
    const opener = createLazyPanelOpener(mockPanelActivationByType)
    const result = opener(PanelType.IMAGE_UPLOAD, false)
    result('test')
    assert(mockPanelActivationByType[PanelType.IMAGE_UPLOAD].calledOnceWith('test'))
    assert(mockPanelActivationByType[PanelType.CNXML_PREVIEW].notCalled)
    assert(mockPanelActivationByType[PanelType.TOC_EDITOR].notCalled)
  })
  test('panel opener opens new panel if it exists, but is disposed', async () => {
    await withPanelFromCommand(OpenstaxCommand.SHOW_IMAGE_UPLOAD, async (panel) => { })
    const mockPanelActivationByType = {
      [PanelType.TOC_EDITOR]: sinon.stub(),
      [PanelType.IMAGE_UPLOAD]: sinon.stub(),
      [PanelType.CNXML_PREVIEW]: sinon.stub()
    }
    const opener = createLazyPanelOpener(mockPanelActivationByType)
    const result = opener(PanelType.IMAGE_UPLOAD, false)
    result('test')
    assert(mockPanelActivationByType[PanelType.IMAGE_UPLOAD].calledOnceWith('test'))
    assert(mockPanelActivationByType[PanelType.CNXML_PREVIEW].notCalled)
    assert(mockPanelActivationByType[PanelType.TOC_EDITOR].notCalled)
  })
  test('panel opener focuses new panel on soft refocus if it exists', async () => {
    await withPanelFromCommand(OpenstaxCommand.SHOW_IMAGE_UPLOAD, async (panel) => {
      const revealStub = sinon.stub(panel, 'reveal')
      const mockPanelActivationByType = {
        [PanelType.TOC_EDITOR]: sinon.stub(),
        [PanelType.IMAGE_UPLOAD]: sinon.stub(),
        [PanelType.CNXML_PREVIEW]: sinon.stub()
      }
      const opener = createLazyPanelOpener(mockPanelActivationByType)
      const result = opener(PanelType.IMAGE_UPLOAD, false)
      result('test')
      assert(mockPanelActivationByType[PanelType.IMAGE_UPLOAD].notCalled)
      assert(mockPanelActivationByType[PanelType.CNXML_PREVIEW].notCalled)
      assert(mockPanelActivationByType[PanelType.TOC_EDITOR].notCalled)
      assert(revealStub.calledOnce)
    })
  })
  test('panel opener opens new panel on hard refocus even if it exists', async () => {
    await withPanelFromCommand(OpenstaxCommand.SHOW_IMAGE_UPLOAD, async (panel) => {
      const revealStub = sinon.stub(panel, 'reveal')
      const mockPanelActivationByType = {
        [PanelType.TOC_EDITOR]: sinon.stub(),
        [PanelType.IMAGE_UPLOAD]: sinon.stub(),
        [PanelType.CNXML_PREVIEW]: sinon.stub()
      }
      const opener = createLazyPanelOpener(mockPanelActivationByType)
      const result = opener(PanelType.IMAGE_UPLOAD, true)
      result('test')
      assert(mockPanelActivationByType[PanelType.IMAGE_UPLOAD].calledOnceWith('test'))
      assert(mockPanelActivationByType[PanelType.CNXML_PREVIEW].notCalled)
      assert(mockPanelActivationByType[PanelType.TOC_EDITOR].notCalled)
      assert(revealStub.notCalled)
    })
  })
  test('schema files are populated when not existing', async () => {
    const uri = expect(getRootPathUri())
    const schemaPath = path.join(uri.path, '.xsd')
    assert(!fs.existsSync(schemaPath))
    populateXsdSchemaFiles(TEST_OUT_DIR)
    assert(fs.existsSync(schemaPath))
    assert(fs.existsSync(path.join(schemaPath, 'catalog.xml')))
  })
  test('schema files are replaced when they exist', async () => {
    const uri = expect(getRootPathUri())
    const schemaPath = path.join(uri.path, '.xsd')
    const testXsdPath = path.join(schemaPath, 'foo.xsd')
    assert(!fs.existsSync(schemaPath))
    fs.mkdirSync(path.join(schemaPath))
    fs.writeFileSync(testXsdPath, 'test')
    assert(fs.existsSync(testXsdPath))
    populateXsdSchemaFiles(TEST_OUT_DIR)
    assert(!fs.existsSync(testXsdPath))
  })
  test('schema-generation does not run when there is no workspace', async () => {
    sinon.stub(vscode.workspace, 'workspaceFolders').get(() => undefined)
    populateXsdSchemaFiles('')
  })
  test('getErrorDiagnostics returns expected errors', async () => {
    const file1Uri = { path: '/test1.cnxml', scheme: 'file' } as any as vscode.Uri
    const file1Diag1 = { severity: vscode.DiagnosticSeverity.Error, source: 'source1' } as any as vscode.Diagnostic
    const file1Diag2 = { severity: vscode.DiagnosticSeverity.Error, source: 'source2' } as any as vscode.Diagnostic
    const file1Diag3 = { severity: vscode.DiagnosticSeverity.Warning, source: 'source2' } as any as vscode.Diagnostic
    const file2Uri = { path: '/test2.cnxml', scheme: 'file' } as any as vscode.Uri
    const file2Diag1 = { severity: vscode.DiagnosticSeverity.Error, source: 'source2' } as any as vscode.Diagnostic
    const file2Diag2 = { severity: vscode.DiagnosticSeverity.Error, source: undefined } as any as vscode.Diagnostic
    const testDiagnostics: Array<[vscode.Uri, vscode.Diagnostic[]]> = [
      [file1Uri, [file1Diag1, file1Diag2, file1Diag3]],
      [file2Uri, [file2Diag1, file2Diag2]]
    ]
    sinon.stub(vscode.languages, 'getDiagnostics').returns(testDiagnostics)
    const errorsBySource = getErrorDiagnosticsBySource()
    const expected = new Map<string, Array<[vscode.Uri, vscode.Diagnostic]>>()
    expected.set('source1', [[file1Uri, file1Diag1]])
    expected.set('source2', [[file1Uri, file1Diag2], [file2Uri, file2Diag1]])
    assert.deepStrictEqual(errorsBySource, expected)
  })
  test('canPush returns correct values', async () => {
    const fileUri = { path: '/test.cnxml', scheme: 'file' } as any as vscode.Uri
    const cnxmlError = {
      severity: vscode.DiagnosticSeverity.Error,
      source: pushContent.DiagnosticSource.cnxml
    } as any as vscode.Diagnostic
    const xmlError = {
      severity: vscode.DiagnosticSeverity.Error,
      source: pushContent.DiagnosticSource.xml
    } as any as vscode.Diagnostic
    const errorsBySource = new Map<string, Array<[vscode.Uri, vscode.Diagnostic]>>()
    const showErrorMsgStub = sinon.stub(vscode.window, 'showErrorMessage')

    // No errors
    assert(await pushContent.canPush(errorsBySource))

    // CNXML errors
    errorsBySource.set(pushContent.DiagnosticSource.cnxml, [[fileUri, cnxmlError]])
    assert(!(await pushContent.canPush(errorsBySource)))
    assert(showErrorMsgStub.calledOnceWith(pushContent.PushValidationModal.cnxmlErrorMsg, { modal: true }))

    // Both CNXML and XML errors
    errorsBySource.clear()
    showErrorMsgStub.reset()
    errorsBySource.set(pushContent.DiagnosticSource.cnxml, [[fileUri, cnxmlError]])
    errorsBySource.set(pushContent.DiagnosticSource.xml, [[fileUri, xmlError]])
    assert(!(await pushContent.canPush(errorsBySource)))
    assert(showErrorMsgStub.calledOnceWith(pushContent.PushValidationModal.cnxmlErrorMsg, { modal: true }))

    // XML errors, user cancels
    errorsBySource.clear()
    showErrorMsgStub.reset()
    showErrorMsgStub.returns(Promise.resolve(undefined))
    errorsBySource.set(pushContent.DiagnosticSource.xml, [[fileUri, xmlError]])
    assert(!(await pushContent.canPush(errorsBySource)))
    assert(showErrorMsgStub.calledOnceWith(pushContent.PushValidationModal.xmlErrorMsg, { modal: true }))

    // XML errors, user overrides
    errorsBySource.clear()
    showErrorMsgStub.reset()
    showErrorMsgStub.returns(Promise.resolve(pushContent.PushValidationModal.xmlErrorIgnoreItem as any as vscode.MessageItem))
    errorsBySource.set(pushContent.DiagnosticSource.xml, [[fileUri, xmlError]])
    assert(await pushContent.canPush(errorsBySource))
    assert(showErrorMsgStub.calledOnceWith(pushContent.PushValidationModal.xmlErrorMsg, { modal: true }))
  })
  test('forwardOnDidChangeWorkspaceFolders simply forwards any argument to client', async () => {
    const requests: any = []
    const mockClient = {
      sendRequest: (...args: any[]) => { requests.push(args); return [] }
    }
    const forwarder = forwardOnDidChangeWorkspaceFolders(mockClient as unknown as LanguageClient)
    await forwarder('test_event' as unknown as vscode.WorkspaceFoldersChangeEvent)
    const expected = [
      ['onDidChangeWorkspaceFolders', 'test_event']
    ]
    assert.deepStrictEqual(requests, expected)
  })
  test('TocTreesProvider returns expected TocTreeItems', async () => {
    const sendRequestMock = sinon.stub()
    const mockClient: LanguageClient = {
      sendRequest: sendRequestMock
    } as any as LanguageClient
    const fakeTreeCollection: TocTreeCollection[] = []
    fakeTreeCollection.push(
      {
        type: TocTreeElementType.collection,
        title: 'Collection1',
        slug: 'collection1',
        children: [{
          type: TocTreeElementType.subcollection,
          title: 'subcollection',
          children: [{
            type: TocTreeElementType.module,
            moduleid: 'm00001',
            title: 'Module1'
          },
          {
            type: TocTreeElementType.module,
            moduleid: 'm00002',
            title: 'Module2'
          }]
        }]
      },
      {
        type: TocTreeElementType.collection,
        title: 'Collection2',
        slug: 'collection2',
        children: [{
          type: TocTreeElementType.module,
          moduleid: 'm00003',
          title: 'Module3'
        }]
      }
    )
    const fakeWorkspacePath = '/tmp/fakeworkspace'
    sinon.stub(utils, 'getRootPathUri').returns(vscode.Uri.file(fakeWorkspacePath))
    const module1Item = new TocTreeItem(
      'Module1',
      vscode.TreeItemCollapsibleState.None,
      [],
      {
        title: 'open',
        command: 'vscode.open',
        arguments: [vscode.Uri.file(`${fakeWorkspacePath}/modules/m00001/index.cnxml`)]
      },
      'm00001'
    )
    const module2Item = new TocTreeItem(
      'Module2',
      vscode.TreeItemCollapsibleState.None,
      [],
      {
        title: 'open',
        command: 'vscode.open',
        arguments: [vscode.Uri.file(`${fakeWorkspacePath}/modules/m00002/index.cnxml`)]
      },
      'm00002'
    )
    const module3Item = new TocTreeItem(
      'Module3',
      vscode.TreeItemCollapsibleState.None,
      [],
      {
        title: 'open',
        command: 'vscode.open',
        arguments: [vscode.Uri.file(`${fakeWorkspacePath}/modules/m00003/index.cnxml`)]
      },
      'm00003'
    )
    const subcollectionItem = new TocTreeItem(
      'subcollection',
      vscode.TreeItemCollapsibleState.Collapsed,
      [module1Item, module2Item]
    )
    const collection1Item = new TocTreeItem(
      'Collection1',
      vscode.TreeItemCollapsibleState.Collapsed,
      [subcollectionItem],
      {
        title: 'open',
        command: 'vscode.open',
        arguments: [vscode.Uri.file(`${fakeWorkspacePath}/collections/collection1.collection.xml`)]
      }
    )
    const collection2Item = new TocTreeItem(
      'Collection2',
      vscode.TreeItemCollapsibleState.Collapsed,
      [module3Item],
      {
        title: 'open',
        command: 'vscode.open',
        arguments: [vscode.Uri.file(`${fakeWorkspacePath}/collections/collection2.collection.xml`)]
      }
    )

    const tocTreesProvider = new TocTreesProvider(mockClient)
    sendRequestMock.onCall(0).resolves(null)
    sendRequestMock.onCall(1).resolves(fakeTreeCollection)

    assert.deepStrictEqual(await tocTreesProvider.getChildren(undefined), [])
    assert.deepStrictEqual(await tocTreesProvider.getChildren(undefined), [collection1Item, collection2Item])
    assert.deepStrictEqual(await tocTreesProvider.getChildren(collection2Item), [module3Item])
    assert.deepStrictEqual(tocTreesProvider.getTreeItem(collection2Item), collection2Item)
  })
  test('TocTreesProvider fires event on refresh', async () => {
    const mockClient: LanguageClient = {} as any as LanguageClient
    const tocTreesProvider = new TocTreesProvider(mockClient)
    const eventFire = sinon.stub((tocTreesProvider as any)._onDidChangeTreeData, 'fire')
    tocTreesProvider.refresh()
    assert(eventFire.calledOnce)
  })
  test('invokeRefreshers calls functions', async () => {
    const func1 = sinon.stub().resolves()
    const func2 = sinon.stub().resolves()
    await invokeRefreshers([func1, func2])()
    assert(func1.calledOnce)
    assert(func2.calledOnce)
  })

  this.afterAll(async () => {
    await deactivate()
  })
})

// Push Content Tests
const ignore = async (message: string): Promise<string | undefined> => { return undefined }

const makeCaptureMessage = (messages: string[]): (message: string) => Promise<string | undefined> => {
  return async (message: string): Promise<string | undefined> => {
    messages.push(message)
    return undefined
  }
}

const makeMockDialog = (message: string): () => Promise<string | undefined> => {
  return async (): Promise<string | undefined> => { return message }
}

const commitOptions: CommitOptions = { all: true }

export const makeMockNewTag = (tag: string | undefined): (repo: Repository, release: boolean) => string | undefined => {
  return (): string | undefined => {
    return tag
  }
}

suite('Push Button Test Suite', function (this: Suite) {
  const sinon = SinonRoot.createSandbox()
  this.afterEach(() => sinon.restore())

  test('getRepo returns repository', async () => {
    const repo = pushContent.getRepo()
    assert.notStrictEqual(repo.rootUri, undefined)
  })
  test('push with no conflict', async () => {
    const messages: string[] = []
    const captureMessage = makeCaptureMessage(messages)
    const mockMessageInput = makeMockDialog('poet commit')
    const mockTaggingDialog = makeMockDialog('No Tag')
    const mockNewTag = makeMockNewTag(undefined)

    const getRepo = (): Repository => {
      const stubRepo = Substitute.for<Repository>()

      stubRepo.commit('poet commit', commitOptions).resolves()
      stubRepo.pull().resolves()
      stubRepo.push().resolves()

      return stubRepo
    }

    await assert.doesNotReject(pushContent._pushContent(
      getRepo,
      mockTaggingDialog,
      mockNewTag,
      mockMessageInput,
      captureMessage,
      ignore
    )())
    assert.strictEqual(messages.length, 1)
    assert.strictEqual(messages[0], 'Successful content push.')
  })
  test('push with merge conflict', async () => {
    const messages: string[] = []
    const captureMessage = makeCaptureMessage(messages)
    const mockMessageInput = makeMockDialog('poet commit')
    const mockTaggingDialog = makeMockDialog('No Tag')
    const mockNewTag = makeMockNewTag(undefined)
    const error: any = { _fake: 'FakeSoStackTraceIsNotInConsole', message: '' }

    error.gitErrorCode = GitErrorCodes.Conflict

    const getRepo = (): Repository => {
      const stubRepo = Substitute.for<Repository>()

      stubRepo.commit('poet commit', commitOptions).resolves()
      stubRepo.pull().rejects(error)
      stubRepo.push().resolves()

      return stubRepo
    }

    await assert.doesNotReject(pushContent._pushContent(
      getRepo,
      mockTaggingDialog,
      mockNewTag,
      mockMessageInput,
      ignore,
      captureMessage
    )())
    assert.strictEqual(messages.length, 1)
    assert.strictEqual(messages[0], 'Content conflict, please resolve.')
  })
  test('unknown commit error', async () => {
    const messages: string[] = []
    const captureMessage = makeCaptureMessage(messages)
    const mockMessageInput = makeMockDialog('poet commit')
    const mockTaggingDialog = makeMockDialog('No Tag')
    const mockNewTag = makeMockNewTag(undefined)
    const error: any = { _fake: 'FakeSoStackTraceIsNotInConsole', message: '' }

    error.gitErrorCode = ''

    const getRepo = (): Repository => {
      const stubRepo = Substitute.for<Repository>()

      stubRepo.commit('poet commit', commitOptions).resolves()
      stubRepo.pull().rejects(error)
      stubRepo.push().resolves()

      return stubRepo
    }

    await assert.doesNotReject(pushContent._pushContent(
      getRepo,
      mockTaggingDialog,
      mockNewTag,
      mockMessageInput,
      ignore,
      captureMessage
    )())
    assert.strictEqual(messages.length, 1)
    assert.strictEqual(messages[0], 'Push failed: ')
  })
  test('push with no changes', async () => {
    const messages: string[] = []
    const captureMessage = makeCaptureMessage(messages)
    const mockMessageInput = makeMockDialog('poet commit')
    const mockTaggingDialog = makeMockDialog('No Tag')
    const mockNewTag = makeMockNewTag(undefined)
    const error: any = { _fake: 'FakeSoStackTraceIsNotInConsole', message: '' }

    error.stdout = 'nothing to commit.'

    const getRepo = (): Repository => {
      const stubRepo = Substitute.for<Repository>()

      stubRepo.commit('poet commit', commitOptions).rejects(error)
      stubRepo.pull().resolves()
      stubRepo.push().resolves()

      return stubRepo
    }

    await assert.doesNotReject(pushContent._pushContent(
      getRepo,
      mockTaggingDialog,
      mockNewTag,
      mockMessageInput,
      ignore,
      captureMessage
    )())
    assert.strictEqual(messages.length, 1)
    assert.strictEqual(messages[0], 'No changes to push.')
  })
  test('unknown push error', async () => {
    const messages: string[] = []
    const captureMessage = makeCaptureMessage(messages)
    const mockMessageInput = makeMockDialog('poet commit')
    const mockTaggingDialog = makeMockDialog('No Tag')
    const mockNewTag = makeMockNewTag(undefined)
    const error: any = { _fake: 'FakeSoStackTraceIsNotInConsole', message: '' }

    error.stdout = ''

    const getRepo = (): Repository => {
      const stubRepo = Substitute.for<Repository>()

      stubRepo.commit('poet commit', commitOptions).rejects(error)
      stubRepo.pull().resolves()
      stubRepo.push().resolves()

      return stubRepo
    }

    await assert.doesNotReject(pushContent._pushContent(
      getRepo,
      mockTaggingDialog,
      mockNewTag,
      mockMessageInput,
      ignore,
      captureMessage
    )())
    assert.strictEqual(messages.length, 1)
    assert.strictEqual(messages[0], 'Push failed: ')
  })
  test('pushContent does not invoke _pushContent when canPush is false', async () => {
    sinon.stub(pushContent, 'canPush').resolves(false)
    const stubPushContentHelperInner = sinon.stub()
    sinon.stub(pushContent, '_pushContent').returns(stubPushContentHelperInner)
    await pushContent.pushContent()()
    assert(stubPushContentHelperInner.notCalled)
  })
  test('pushContent invokes _pushContent when canPush is true', async () => {
    sinon.stub(pushContent, 'canPush').resolves(true)
    const stubPushContentHelperInner = sinon.stub()
    sinon.stub(pushContent, '_pushContent').returns(stubPushContentHelperInner)
    await pushContent.pushContent()()
    assert(stubPushContentHelperInner.calledOnce)
  })
  test('push to new branch', async () => {
    const messages: string[] = []
    const captureMessage = makeCaptureMessage(messages)
    const mockMessageInput = makeMockDialog('poet commit')
    const mockTaggingDialog = makeMockDialog('No Tag')
    const mockNewTag = makeMockNewTag(undefined)
    const pushStub = sinon.stub()
    const newBranchName = 'newbranch'

    // This is inconsistent with the rest of this test suite, but it seems we can't use
    // a Substitute mock for this test case because setting return values on properties
    // requires disabling strict checking.
    // (https://github.com/ffMathy/FluffySpoon.JavaScript.Testing.Faking#strict-mode)
    const getRepo = (): Repository => {
      const repoBranch = {
        upstream: undefined,
        name: newBranchName
      } as any as Branch
      const repoState = {
        HEAD: repoBranch
      } as any as RepositoryState
      const stubRepo = {
        state: repoState,
        pull: sinon.stub(),
        push: pushStub,
        commit: sinon.stub()
      } as any as Repository

      return stubRepo
    }
    await assert.doesNotReject(pushContent._pushContent(
      getRepo,
      mockTaggingDialog,
      mockNewTag,
      mockMessageInput,
      captureMessage,
      ignore
    )())
    assert.strictEqual(messages.length, 1)
    assert.strictEqual(messages[0], 'Successful content push.')
    assert(pushStub.calledOnceWith('origin', newBranchName, true))
  })
  test('get message returns showInputBox input', async () => {
    sinon.stub(vscode.window, 'showInputBox').resolves('test')
    assert.strictEqual(await pushContent.getMessage(), 'test')
  })
  test('validateMessage returns "Too short!" for message that is not long enough', async () => {
    assert.strictEqual(pushContent.validateMessage('a'), 'Too short!')
  })
  test('validateMessage returns null for message that is long enough', async () => {
    assert.strictEqual(pushContent.validateMessage('abc'), null)
  })
})<|MERGE_RESOLUTION|>--- conflicted
+++ resolved
@@ -23,12 +23,8 @@
 import { Substitute } from '@fluffy-spoon/substitute'
 import { LanguageClient } from 'vscode-languageclient/node'
 import { ExtensionServerRequest } from '../../../../common/src/requests'
-<<<<<<< HEAD
-import { stringify } from 'querystring'
-=======
 import { TocTreesProvider, TocTreeItem } from './../../toc-trees'
 import * as utils from './../../utils' // Used for dependency mocking in tests
->>>>>>> f01c3e47
 
 // Test runs in out/client/src/test/suite, not src/client/src/test/suite
 const ORIGIN_DATA_DIR = path.join(__dirname, '../../../../../../')
