import assert from 'assert'
import fs from 'fs-extra'
import path from 'path'
import vscode from 'vscode'
import SinonRoot from 'sinon'
import { GitErrorCodes, Repository, CommitOptions } from '../../git-api/git.d'
import 'source-map-support/register'
import { expect as expectOrig, ensureCatch, getRootPathUri, getLocalResourceRoots, fixResourceReferences, fixCspSourceReferences, addBaseHref, populateXsdSchemaFiles } from './../../utils'
import { activate, deactivate } from './../../extension'
import { handleMessage as tocEditorHandleMessage, NS_CNXML, NS_COLLECTION, NS_METADATA } from './../../panel-toc-editor'
import { handleMessage as imageUploadHandleMessage } from './../../panel-image-upload'
import { handleMessage as cnxmlPreviewHandleMessage } from './../../panel-cnxml-preview'
import { TocTreeCollection } from '../../../../common/src/toc-tree'
import { commandToPanelType, OpenstaxCommand } from '../../extension-types'
import * as pushContent from '../../push-content'
import { Suite } from 'mocha'
import { DOMParser } from 'xmldom'
import * as xpath from 'xpath-ts'
import { Substitute } from '@fluffy-spoon/substitute'
<<<<<<< HEAD
import { promises } from 'dns'
=======
import { LanguageClient } from 'vscode-languageclient/node'
import { ExtensionServerRequest } from '../../../../common/src/requests'
>>>>>>> bc5aa268

// Test runs in out/client/src/test/suite, not src/client/src/test/suite
const ORIGIN_DATA_DIR = path.join(__dirname, '../../../../../../')
const TEST_DATA_DIR = path.join(__dirname, '../data/test-repo')
const TEST_OUT_DIR = path.join(__dirname, '../../')

const contextStub = {
  asAbsolutePath: (relPath: string) => path.resolve(__dirname, '../../../../../../', relPath)
}
const extensionExports = activate(contextStub as any)

async function sleep(ms: number): Promise<void> {
  return await new Promise(resolve => setTimeout(resolve, ms))
}

function expect<T>(value: T | null | undefined): T {
  return expectOrig(value, 'test_assertion')
}

const select = xpath.useNamespaces({ cnxml: NS_CNXML, col: NS_COLLECTION, md: NS_METADATA })

const withTestPanel = (html: string, func: (arg0: vscode.WebviewPanel) => void): void => {
  const panel = vscode.window.createWebviewPanel(
    'openstax.testPanel',
    'Test Panel',
    vscode.ViewColumn.One,
    {
      enableScripts: true
    }
  )
  panel.reveal(vscode.ViewColumn.One)
  panel.webview.html = html
  func(panel)
  panel.dispose()
}

const withPanelFromCommand = async (command: OpenstaxCommand, func: (arg0: vscode.WebviewPanel) => Promise<void>): Promise<void> => {
  await vscode.commands.executeCommand(command)
  // Wait for panel to load
  await sleep(1000)
  const panel = expect((await extensionExports).activePanelsByType[commandToPanelType[command]])
  await func(panel)
  panel.dispose()
}

const resetTestData = async (): Promise<void> => {
  await vscode.workspace.saveAll(true)
  fs.rmdirSync(TEST_DATA_DIR, { recursive: true })
  fs.mkdirpSync(TEST_DATA_DIR)
  fs.copySync(path.join(ORIGIN_DATA_DIR, 'collections'), path.join(TEST_DATA_DIR, 'collections'))
  fs.copySync(path.join(ORIGIN_DATA_DIR, 'media'), path.join(TEST_DATA_DIR, 'media'))
  fs.copySync(path.join(ORIGIN_DATA_DIR, 'modules'), path.join(TEST_DATA_DIR, 'modules'))
}

suite('Unsaved Files', function (this: Suite) {
  this.beforeEach(resetTestData)
  test('show cnxml preview with no file open', async () => {
    const activationExports = await extensionExports
    assert.strictEqual(vscode.window.activeTextEditor, undefined)
    await vscode.commands.executeCommand(OpenstaxCommand.SHOW_CNXML_PREVIEW)
    await sleep(1000) // Wait for panel to load
    const panel = activationExports.activePanelsByType[commandToPanelType[OpenstaxCommand.SHOW_CNXML_PREVIEW]]
    assert.strictEqual(panel, undefined)
  })
})

suite('Extension Test Suite', function (this: Suite) {
  const sinon = SinonRoot.createSandbox()
  this.beforeEach(resetTestData)
  this.afterEach(() => sinon.restore())

  test('expect unwraps non-null', () => {
    const maybe: string | null = 'test'
    assert.doesNotThrow(() => { expect(maybe) })
  })
  test('expect throws on null', async () => {
    const maybe: string | null = null
    assert.throws(() => { expect(maybe) })
  })
  test('expect throws on null with custom message', async () => {
    const maybe: string | null = null
    assert.throws(() => { expectOrig(maybe, 'my-message') })
  })
  test('getRootPathUri', () => {
    const uri = expect(getRootPathUri())
    assert.strictEqual(uri.fsPath, TEST_DATA_DIR)
    /*
     * Can't test null case, due to some issues with VSCode
     * reloading extensions when the root workspace is removed
     * even if it is re-added. Here is the rest of this test:
     *
     * vscode.workspace.updateWorkspaceFolders(0, 1)
     * const uriNull = getRootPathUri()
     * assert.strictEqual(uriNull, null)
     * // Add the original workspace folder back
     * vscode.workspace.updateWorkspaceFolders(0, 0, { uri: expect(uri) })
     * const uriAgain = expect(getRootPathUri())
     * assert.strictEqual(uriAgain.fsPath, TEST_DATA_DIR)
     */
  })
  test('ensureCatch throws when its argument throws', async () => {
    const errMessage = 'I am an error'
    async function fn(): Promise<void> { throw new Error(errMessage) }
    const s = sinon.spy(vscode.window, 'showErrorMessage')
    const wrapped = ensureCatch(fn)

    try {
      await wrapped()
      assert.fail('ensureCatch should have thrown an error')
    } catch (err) {
      assert.strictEqual(err.message, errMessage)
    }
    // Verify that a message was sent to the user
    assert.strictEqual(s.callCount, 1)
  })
  test('addBaseHref', () => {
    const uri = expect(getRootPathUri())
    const resource = uri.with({ path: path.join(uri.path, 'modules', 'm00001', 'index.cnxml') })
    // eslint-disable-next-line no-template-curly-in-string
    const html = '<document><base href="${BASE_URI}"/></document>'
    withTestPanel(
      html,
      (panel) => {
        const modified = addBaseHref(panel.webview, resource, html)
        assert(modified.includes('vscode-webview-resource'))
      }
    )
  })
  test('fixResourceReferences relative', () => {
    const html = '<document><a href="./media/some-image.jpg"></a></document>'
    withTestPanel(
      html,
      (panel) => {
        const modified = fixResourceReferences(panel.webview, html, TEST_DATA_DIR)
        assert(modified.includes('vscode-webview-resource'))
      }
    )
  })
  test('fixResourceReferences non-relative', () => {
    const html = '<document><a href="media/some-image.jpg"></a></document>'
    withTestPanel(
      html,
      (panel) => {
        const modified = fixResourceReferences(panel.webview, html, TEST_DATA_DIR)
        assert.strictEqual(modified, html) // No change when no './' before href
      }
    )
  })
  test('fixCspSourceReferences', () => {
    // eslint-disable-next-line no-template-curly-in-string
    const html = '<document><meta content="${WEBVIEW_CSPSOURCE}"</meta></document>'
    withTestPanel(
      html,
      (panel) => {
        const modified = fixCspSourceReferences(panel.webview, html)
        assert(modified.includes('vscode-webview-resource'))
      }
    )
  })
  test('getLocalResourceRoots', () => {
    const uri = expect(getRootPathUri())
    const roots = getLocalResourceRoots([], uri.with({ path: path.join(uri.path, 'modules', 'm00001', 'index.cnxml') }))
    assert.strictEqual(roots.length, 1)
    assert.strictEqual(roots[0].fsPath, TEST_DATA_DIR)
  })
  test('getLocalResourceRoots works when there is no folder for a resource', () => {
    function getBaseRoots(scheme: any): readonly vscode.Uri[] {
      const resource = {
        scheme: scheme,
        fsPath: '/some/path/to/file'
      } as any as vscode.Uri
      return getLocalResourceRoots([], resource)
    }
    const folder = {} as any as vscode.WorkspaceFolder // the content does not matter
    const s = sinon.stub(vscode.workspace, 'getWorkspaceFolder').returns(folder)
    sinon.stub(vscode.workspace, 'workspaceFolders').get(() => [{ uri: '/some/path/does/not/matter' }])
    assert.strictEqual(getBaseRoots('CASE-T-T-?').length, 1)
    sinon.stub(vscode.workspace, 'workspaceFolders').get(() => undefined)
    assert.strictEqual(getBaseRoots('CASE-T-F-?').length, 0)
    s.restore()
    sinon.stub(vscode.workspace, 'getWorkspaceFolder').returns(undefined)
    assert.strictEqual(getBaseRoots('CASE-F-?-F').length, 0)
    // CASE-F-?-T
    assert.strictEqual(getBaseRoots('file').length, 1)
    assert.strictEqual(getBaseRoots('').length, 1)
  })
  test('show toc editor', async () => {
    await withPanelFromCommand(OpenstaxCommand.SHOW_TOC_EDITOR, async (panel) => {
      const html = panel.webview.html
      assert.notStrictEqual(html, null)
      assert.notStrictEqual(html, undefined)
      assert.notStrictEqual(html.indexOf('html'), -1)
    })
  }).timeout(5000)
  test('toc editor handle refresh', async () => {
    const requests: any[] = []
    const mockClient = {
      sendRequest: (...args: any[]) => { requests.push(args); return [] }
    }
    await withPanelFromCommand(OpenstaxCommand.SHOW_TOC_EDITOR, async (panel) => {
      const handler = tocEditorHandleMessage(panel, mockClient as unknown as LanguageClient)
      await handler({ type: 'refresh' })
    })
    const expected = [
      [ExtensionServerRequest.BundleTrees, { workspaceUri: `file://${TEST_DATA_DIR}` }],
      [ExtensionServerRequest.BundleModules, { workspaceUri: `file://${TEST_DATA_DIR}` }],
      [ExtensionServerRequest.BundleOrphanedModules, { workspaceUri: `file://${TEST_DATA_DIR}` }]
    ]
    assert.deepStrictEqual(requests, expected)
  }).timeout(5000)
  test('toc editor handle data message', async () => {
    const uri = expect(getRootPathUri())
    const collectionPath = path.join(uri.fsPath, 'collections', 'test.collection.xml')
    const before = fs.readFileSync(collectionPath)
    const mockEditAddModule: TocTreeCollection = {
      type: 'collection',
      title: 'test collection',
      slug: 'test',
      children: [{
        type: 'subcollection',
        title: 'subcollection',
        children: [{
          type: 'module',
          moduleid: 'm00001',
          title: 'Introduction'
        }]
      }, {
        type: 'module',
        moduleid: 'm00002',
        title: 'Unnamed Module'
      }]
    }
    await withPanelFromCommand(OpenstaxCommand.SHOW_TOC_EDITOR, async (panel) => {
      const handler = tocEditorHandleMessage(panel, null as unknown as LanguageClient)
      await handler({ type: 'write-tree', treeData: mockEditAddModule })
    })
    const after = fs.readFileSync(collectionPath, { encoding: 'utf-8' })
    assert.strictEqual(before.indexOf('m00002'), -1)
    assert.notStrictEqual(after.indexOf('m00002'), -1)
  }).timeout(5000)
  test('toc editor handle error message', async () => {
    await withPanelFromCommand(OpenstaxCommand.SHOW_TOC_EDITOR, async (panel) => {
      const handler = tocEditorHandleMessage(panel, null as unknown as LanguageClient)
      // eslint-disable-next-line @typescript-eslint/no-floating-promises
      assert.rejects(handler({ type: 'error', message: 'test' }))
    })
  }).timeout(5000)
  test('toc editor handle subcollection create', async () => {
    await withPanelFromCommand(OpenstaxCommand.SHOW_TOC_EDITOR, async (panel) => {
      const handler = tocEditorHandleMessage(panel, null as unknown as LanguageClient)
      await handler({ type: 'subcollection-create', slug: 'test' })
    })
    const uri = expect(getRootPathUri())
    const collectionPath = path.join(uri.fsPath, 'collections', 'test.collection.xml')
    const collectionData = fs.readFileSync(collectionPath, { encoding: 'utf-8' })
    const document = new DOMParser().parseFromString(collectionData)
    const newSubcollection = select('/col:collection/col:content/col:subcollection[2]/md:title', document) as Node[]
    assert.notStrictEqual(newSubcollection, undefined)
    assert.notStrictEqual(newSubcollection, null)
    assert.strictEqual(newSubcollection.length, 1)
    assert.strictEqual(newSubcollection[0].textContent, 'New Subcollection')
  })
  test('toc editor handle module create', async () => {
    await withPanelFromCommand(OpenstaxCommand.SHOW_TOC_EDITOR, async (panel) => {
      const handler = tocEditorHandleMessage(panel, null as unknown as LanguageClient)
      await handler({ type: 'module-create' })
    })
    const uri = expect(getRootPathUri())
    const modulePath = path.join(uri.fsPath, 'modules', 'm00004', 'index.cnxml')
    assert(fs.existsSync(modulePath))
    const moduleData = fs.readFileSync(modulePath, { encoding: 'utf-8' })
    const document = new DOMParser().parseFromString(moduleData)
    const moduleTitle = select('//md:title', document) as Node[]
    assert.strictEqual(moduleTitle.length, 1)
    assert.strictEqual(moduleTitle[0].textContent, 'New Module')
  })
  test('toc editor handle module rename', async () => {
    await withPanelFromCommand(OpenstaxCommand.SHOW_TOC_EDITOR, async (panel) => {
      const handler = tocEditorHandleMessage(panel, null as unknown as LanguageClient)
      await handler({ type: 'module-rename', moduleid: 'm00003', newName: 'rename' })
    })
    const uri = expect(getRootPathUri())
    const modulePath = path.join(uri.fsPath, 'modules', 'm00003', 'index.cnxml')
    const moduleData = fs.readFileSync(modulePath, { encoding: 'utf-8' })
    const document = new DOMParser().parseFromString(moduleData)
    const moduleTitle = select('//cnxml:metadata/md:title', document) as Node[]
    assert.strictEqual(moduleTitle.length, 1)
    assert.strictEqual(moduleTitle[0].textContent, 'rename')
  })
  test('show image upload', async () => {
    await withPanelFromCommand(OpenstaxCommand.SHOW_IMAGE_UPLOAD, async (panel) => {
      const html = panel.webview.html
      assert.notStrictEqual(html, null)
      assert.notStrictEqual(html, undefined)
      assert.notStrictEqual(html.indexOf('html'), -1)
    })
  }).timeout(5000)
  test('image upload handle message', async () => {
    const data = fs.readFileSync(path.join(TEST_DATA_DIR, 'media/urgent.jpg'), { encoding: 'base64' })
    const handler = imageUploadHandleMessage()
    await handler({ mediaUploads: [{ mediaName: 'urgent2.jpg', data: 'data:image/jpeg;base64,' + data }] })
    const uploaded = fs.readFileSync(path.join(TEST_DATA_DIR, 'media/urgent2.jpg'), { encoding: 'base64' })
    assert.strictEqual(data, uploaded)
  })
  test('image upload handle message ignore duplicate image', async () => {
    const data = fs.readFileSync(path.join(TEST_DATA_DIR, 'media/urgent.jpg'), { encoding: 'base64' })
    const handler = imageUploadHandleMessage()
    await handler({ mediaUploads: [{ mediaName: 'urgent.jpg', data: 'data:image/jpeg;base64,0' }] })
    const newData = fs.readFileSync(path.join(TEST_DATA_DIR, 'media/urgent.jpg'), { encoding: 'base64' })
    assert.strictEqual(data, newData)
  })
  test('show cnxml preview with a file open', async () => {
    const uri = expect(getRootPathUri())
    const resource = uri.with({ path: path.join(uri.path, 'modules', 'm00001', 'index.cnxml') })
    const document = await vscode.workspace.openTextDocument(resource)
    await vscode.window.showTextDocument(document)
    await withPanelFromCommand(OpenstaxCommand.SHOW_CNXML_PREVIEW, async (panel) => {
      const html = panel.webview.html
      assert.notStrictEqual(html, null)
      assert.notStrictEqual(html, undefined)
      assert.notStrictEqual(html.indexOf('html'), -1)
    })
  }).timeout(5000)
  test('cnxml preview handle message', async () => {
    const uri = expect(getRootPathUri())
    const resource = uri.with({ path: path.join(uri.path, 'modules', 'm00001', 'index.cnxml') })
    const document = await vscode.workspace.openTextDocument(resource)
    const before = document.getText()
    const testData = '<document>Test</document>'
    const handler = cnxmlPreviewHandleMessage(resource)
    await handler({ xml: testData })
    const modified = document.getText()
    assert.strictEqual(modified, testData)
    assert.notStrictEqual(modified, before)
  })
  test('panel disposed and refocused', async () => {
    await assert.doesNotReject(async () => {
      await withPanelFromCommand(OpenstaxCommand.SHOW_TOC_EDITOR, async (panel) => { })
      await withPanelFromCommand(OpenstaxCommand.SHOW_TOC_EDITOR, async (panel) => { })
    })
  }).timeout(5000)
  test('schema files are populated when not existing', async () => {
    const uri = expect(getRootPathUri())
    const schemaPath = path.join(uri.path, '.xsd')
    assert(!fs.existsSync(schemaPath))
    populateXsdSchemaFiles(TEST_OUT_DIR)
    assert(fs.existsSync(schemaPath))
    assert(fs.existsSync(path.join(schemaPath, 'catalog.xml')))
  })
  test('schema files are replaced when they exist', async () => {
    const uri = expect(getRootPathUri())
    const schemaPath = path.join(uri.path, '.xsd')
    const testXsdPath = path.join(schemaPath, 'foo.xsd')
    assert(!fs.existsSync(schemaPath))
    fs.mkdirSync(path.join(schemaPath))
    fs.writeFileSync(testXsdPath, 'test')
    assert(fs.existsSync(testXsdPath))
    populateXsdSchemaFiles(TEST_OUT_DIR)
    assert(!fs.existsSync(testXsdPath))
  })
  test('schema-generation does not run when there is no workspace', async () => {
    sinon.stub(vscode.workspace, 'workspaceFolders').get(() => undefined)
    populateXsdSchemaFiles('')
  })

  this.afterAll(async () => {
    await deactivate()
  })
})

// Push Content Tests
const ignore = async (message: string): Promise<string | undefined> => { return undefined }
const makeCaptureMessage = (messages: string[]): (message: string) => Promise<string | undefined> => {
  const captureMessage = async (message: string): Promise<string | undefined> => {
    messages.push(message)
    return undefined
  }
  return captureMessage
}
const makeMockInputMessage = (message: string): () => Promise<string | undefined> => {
  const mockMessageInput = async (): Promise<string | undefined> => { return message }
  return mockMessageInput
}
const commitOptions: CommitOptions = { all: true }

suite('Push Button Test Suite', function (this: Suite) {
  test('getRepo returns repository', async () => {
    const repo = pushContent.getRepo()
    assert.notStrictEqual(repo.rootUri, undefined)
  })
  test('push with no conflict', async () => {
    const messages: string[] = []
    const captureMessage = makeCaptureMessage(messages)
    const mockMessageInput = makeMockInputMessage('poet commit')

    const getRepo = (): Repository => {
      const stubRepo = Substitute.for<Repository>()

      stubRepo.commit('poet commit', commitOptions).resolves()
      stubRepo.pull().resolves()
      stubRepo.push().resolves()

      return stubRepo
    }

<<<<<<< HEAD
    await assert.doesNotReject(pushContent._pushContent(getRepo, mockMessageInput, captureMessage, ignore))
=======
    await assert.doesNotReject(pushContent._pushContent(getRepo, captureMessage, ignore)())
>>>>>>> bc5aa268
    assert.strictEqual(messages.length, 1)
    assert.strictEqual(messages[0], 'Successful content push.')
  })
  test('push with merge conflict', async () => {
    const messages: string[] = []
    const captureMessage = makeCaptureMessage(messages)
<<<<<<< HEAD
    const mockMessageInput = makeMockInputMessage('poet commit')
    const error: any = new Error()
=======
    const error: any = { _fake: 'FakeSoStackTraceIsNotInConsole', message: '' }
>>>>>>> bc5aa268

    error.gitErrorCode = GitErrorCodes.Conflict

    const getRepo = (): Repository => {
      const stubRepo = Substitute.for<Repository>()

      stubRepo.commit('poet commit', commitOptions).resolves()
      stubRepo.pull().rejects(error)
      stubRepo.push().resolves()

      return stubRepo
    }

<<<<<<< HEAD
    await assert.doesNotReject(pushContent._pushContent(getRepo, mockMessageInput, ignore, captureMessage))
=======
    await assert.doesNotReject(pushContent._pushContent(getRepo, ignore, captureMessage)())
>>>>>>> bc5aa268
    assert.strictEqual(messages.length, 1)
    assert.strictEqual(messages[0], 'Content conflict, please resolve.')
  })
  test('unknown commit error', async () => {
    const messages: string[] = []
    const captureMessage = makeCaptureMessage(messages)
<<<<<<< HEAD
    const mockMessageInput = makeMockInputMessage('poet commit')
    const error: any = new Error()
=======
    const error: any = { _fake: 'FakeSoStackTraceIsNotInConsole', message: '' }
>>>>>>> bc5aa268

    error.gitErrorCode = ''

    const getRepo = (): Repository => {
      const stubRepo = Substitute.for<Repository>()

      stubRepo.commit('poet commit', commitOptions).resolves()
      stubRepo.pull().rejects(error)
      stubRepo.push().resolves()

      return stubRepo
    }

<<<<<<< HEAD
    await assert.doesNotReject(pushContent._pushContent(getRepo, mockMessageInput, ignore, captureMessage))
=======
    await assert.doesNotReject(pushContent._pushContent(getRepo, ignore, captureMessage)())
>>>>>>> bc5aa268
    assert.strictEqual(messages.length, 1)
    assert.strictEqual(messages[0], 'Push failed: ')
  })
  test('push with no changes', async () => {
    const messages: string[] = []
    const captureMessage = makeCaptureMessage(messages)
<<<<<<< HEAD
    const mockMessageInput = makeMockInputMessage('poet commit')
    const error: any = new Error()
=======
    const error: any = { _fake: 'FakeSoStackTraceIsNotInConsole', message: '' }
>>>>>>> bc5aa268

    error.stdout = 'nothing to commit.'

    const getRepo = (): Repository => {
      const stubRepo = Substitute.for<Repository>()

      stubRepo.commit('poet commit', commitOptions).rejects(error)
      stubRepo.pull().resolves()
      stubRepo.push().resolves()

      return stubRepo
    }

<<<<<<< HEAD
    await assert.doesNotReject(pushContent._pushContent(getRepo, mockMessageInput, ignore, captureMessage))
=======
    await assert.doesNotReject(pushContent._pushContent(getRepo, ignore, captureMessage)())
>>>>>>> bc5aa268
    assert.strictEqual(messages.length, 1)
    assert.strictEqual(messages[0], 'No changes to push.')
  })
  test('unknown push error', async () => {
    const messages: string[] = []
    const captureMessage = makeCaptureMessage(messages)
<<<<<<< HEAD
    const mockMessageInput = makeMockInputMessage('poet commit')
    const error: any = new Error()
=======
    const error: any = { _fake: 'FakeSoStackTraceIsNotInConsole', message: '' }
>>>>>>> bc5aa268

    error.stdout = ''

    const getRepo = (): Repository => {
      const stubRepo = Substitute.for<Repository>()

      stubRepo.commit('poet commit', commitOptions).rejects(error)
      stubRepo.pull().resolves()
      stubRepo.push().resolves()

      return stubRepo
    }

<<<<<<< HEAD
    await assert.doesNotReject(pushContent._pushContent(getRepo, mockMessageInput, ignore, captureMessage))
=======
    await assert.doesNotReject(pushContent._pushContent(getRepo, ignore, captureMessage)())
>>>>>>> bc5aa268
    assert.strictEqual(messages.length, 1)
    assert.strictEqual(messages[0], 'Push failed: ')
  })
})<|MERGE_RESOLUTION|>--- conflicted
+++ resolved
@@ -17,12 +17,8 @@
 import { DOMParser } from 'xmldom'
 import * as xpath from 'xpath-ts'
 import { Substitute } from '@fluffy-spoon/substitute'
-<<<<<<< HEAD
-import { promises } from 'dns'
-=======
 import { LanguageClient } from 'vscode-languageclient/node'
 import { ExtensionServerRequest } from '../../../../common/src/requests'
->>>>>>> bc5aa268
 
 // Test runs in out/client/src/test/suite, not src/client/src/test/suite
 const ORIGIN_DATA_DIR = path.join(__dirname, '../../../../../../')
@@ -428,23 +424,15 @@
       return stubRepo
     }
 
-<<<<<<< HEAD
-    await assert.doesNotReject(pushContent._pushContent(getRepo, mockMessageInput, captureMessage, ignore))
-=======
-    await assert.doesNotReject(pushContent._pushContent(getRepo, captureMessage, ignore)())
->>>>>>> bc5aa268
+    await assert.doesNotReject(pushContent._pushContent(getRepo, mockMessageInput, captureMessage, ignore)())
     assert.strictEqual(messages.length, 1)
     assert.strictEqual(messages[0], 'Successful content push.')
   })
   test('push with merge conflict', async () => {
     const messages: string[] = []
     const captureMessage = makeCaptureMessage(messages)
-<<<<<<< HEAD
     const mockMessageInput = makeMockInputMessage('poet commit')
-    const error: any = new Error()
-=======
     const error: any = { _fake: 'FakeSoStackTraceIsNotInConsole', message: '' }
->>>>>>> bc5aa268
 
     error.gitErrorCode = GitErrorCodes.Conflict
 
@@ -458,23 +446,15 @@
       return stubRepo
     }
 
-<<<<<<< HEAD
-    await assert.doesNotReject(pushContent._pushContent(getRepo, mockMessageInput, ignore, captureMessage))
-=======
-    await assert.doesNotReject(pushContent._pushContent(getRepo, ignore, captureMessage)())
->>>>>>> bc5aa268
+    await assert.doesNotReject(pushContent._pushContent(getRepo, mockMessageInput, ignore, captureMessage)())
     assert.strictEqual(messages.length, 1)
     assert.strictEqual(messages[0], 'Content conflict, please resolve.')
   })
   test('unknown commit error', async () => {
     const messages: string[] = []
     const captureMessage = makeCaptureMessage(messages)
-<<<<<<< HEAD
     const mockMessageInput = makeMockInputMessage('poet commit')
-    const error: any = new Error()
-=======
     const error: any = { _fake: 'FakeSoStackTraceIsNotInConsole', message: '' }
->>>>>>> bc5aa268
 
     error.gitErrorCode = ''
 
@@ -488,23 +468,15 @@
       return stubRepo
     }
 
-<<<<<<< HEAD
-    await assert.doesNotReject(pushContent._pushContent(getRepo, mockMessageInput, ignore, captureMessage))
-=======
-    await assert.doesNotReject(pushContent._pushContent(getRepo, ignore, captureMessage)())
->>>>>>> bc5aa268
+    await assert.doesNotReject(pushContent._pushContent(getRepo, mockMessageInput, ignore, captureMessage)())
     assert.strictEqual(messages.length, 1)
     assert.strictEqual(messages[0], 'Push failed: ')
   })
   test('push with no changes', async () => {
     const messages: string[] = []
     const captureMessage = makeCaptureMessage(messages)
-<<<<<<< HEAD
     const mockMessageInput = makeMockInputMessage('poet commit')
-    const error: any = new Error()
-=======
     const error: any = { _fake: 'FakeSoStackTraceIsNotInConsole', message: '' }
->>>>>>> bc5aa268
 
     error.stdout = 'nothing to commit.'
 
@@ -518,23 +490,15 @@
       return stubRepo
     }
 
-<<<<<<< HEAD
-    await assert.doesNotReject(pushContent._pushContent(getRepo, mockMessageInput, ignore, captureMessage))
-=======
-    await assert.doesNotReject(pushContent._pushContent(getRepo, ignore, captureMessage)())
->>>>>>> bc5aa268
+    await assert.doesNotReject(pushContent._pushContent(getRepo, mockMessageInput, ignore, captureMessage)())
     assert.strictEqual(messages.length, 1)
     assert.strictEqual(messages[0], 'No changes to push.')
   })
   test('unknown push error', async () => {
     const messages: string[] = []
     const captureMessage = makeCaptureMessage(messages)
-<<<<<<< HEAD
     const mockMessageInput = makeMockInputMessage('poet commit')
-    const error: any = new Error()
-=======
     const error: any = { _fake: 'FakeSoStackTraceIsNotInConsole', message: '' }
->>>>>>> bc5aa268
 
     error.stdout = ''
 
@@ -548,11 +512,7 @@
       return stubRepo
     }
 
-<<<<<<< HEAD
-    await assert.doesNotReject(pushContent._pushContent(getRepo, mockMessageInput, ignore, captureMessage))
-=======
-    await assert.doesNotReject(pushContent._pushContent(getRepo, ignore, captureMessage)())
->>>>>>> bc5aa268
+    await assert.doesNotReject(pushContent._pushContent(getRepo, mockMessageInput, ignore, captureMessage)())
     assert.strictEqual(messages.length, 1)
     assert.strictEqual(messages[0], 'Push failed: ')
   })
