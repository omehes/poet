--- conflicted
+++ resolved
@@ -90,13 +90,8 @@
       // File exists already, try again
       continue
     }
-<<<<<<< HEAD
     const newModuleUri = constructModuleUri(uri, newModuleId)
-    await vscode.workspace.fs.writeFile(newModuleUri, Buffer.from(template))
-=======
-    const newModuleUri = uri.with({ path: path.join(uri.path, 'modules', newModuleId, 'index.cnxml') })
     await vscode.workspace.fs.writeFile(newModuleUri, Buffer.from(template(newModuleId)))
->>>>>>> c3c912bb
     return newModuleId
   }
 }
