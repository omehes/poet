import {
  Diagnostic,
  DiagnosticSeverity,
  Position
} from 'vscode-languageserver/node'
import fs from 'fs'
<<<<<<< HEAD
import path from 'path'
import glob from 'glob'

const NS_CNXML = 'http://cnx.rice.edu/cnxml'
export const DIAGNOSTIC_SOURCE = 'cnxml'
export const IMAGEPATH_DIAGNOSTIC_CODE = 'Image validation'
export const LINK_DIAGNOSTIC_CODE = 'Link validation'

export function parseXMLString(textDocument: TextDocument): Document | null {
  const text = textDocument.getText()
  const xmlData: Document = new DOMParser().parseFromString(text)
  if (xmlData === undefined) {
    return null
  }
  return xmlData
}

export async function validateImagePaths(textDocument: TextDocument, xmlData: Document): Promise<Diagnostic[]> {
  const diagnostics: Diagnostic[] = []

  const select = xpath.useNamespaces({ cnxml: NS_CNXML })
  const images = select('//cnxml:image[@src]', xmlData) as Node[]

  for (const image of images) {
    const imageElement = image as any
    const imageSrc = imageElement.getAttribute('src')
    if (imageSrc === '') {
      continue
    }

    const documentPath = URI.parse(textDocument.uri).path
    // The image path is relative to the document
    const imagePath = path.join(path.dirname(documentPath), imageSrc)
    // Track the location of the image path in the text for diagnostic range
    const [startPosition, endPosition] = calculateElementPositions(imageElement)

    if (fs.existsSync(imagePath)) {
      continue
    }
    const diagnostic: Diagnostic = generateDiagnostic(
      DiagnosticSeverity.Error,
      startPosition,
      endPosition,
      `Image file ${String(imageSrc)} doesn't exist!`,
      IMAGEPATH_DIAGNOSTIC_CODE
    )
    diagnostics.push(diagnostic)
  }

  return diagnostics
}

export async function validateLinks(xmlData: Document, knownModules: Map<string, ModuleInformation>): Promise<Diagnostic[]> {
  const diagnostics: Diagnostic[] = []

  const samePageValidation = validateSamePageLinks(xmlData)
  const otherPageValidation = validateOtherPageLinks(xmlData, knownModules)
  await Promise.all([samePageValidation, otherPageValidation]).then(results => {
    results.forEach(diags => diagnostics.push(...diags))
  })

  return diagnostics
}

export interface ModuleInformation {
  path: string
}

export async function getCurrentModules(workspaceFolders: WorkspaceFolder[]): Promise<Map<string, ModuleInformation>> {
  const moduleFiles = new Map<string, ModuleInformation>()

  for (const workspace of workspaceFolders) {
    const modulesPath = path.join(URI.parse(workspace.uri).path, 'modules')
    if (fs.existsSync(modulesPath)) {
      // Return modules with full path information in case we need to peek into
      // any of them later (e.g. for validation purposes)
      glob.sync('**/*.cnxml', { cwd: modulesPath }).forEach(val => {
        const modulePath = modulesPath.concat('/', val)
        const moduleId = val.split('/')[0]
        const moduleInformation: ModuleInformation = {
          path: modulePath
        }
        moduleFiles.set(moduleId, moduleInformation)
      })
    }
  }

  return moduleFiles
}

async function validateOtherPageLinks(xmlData: Document, knownModules: Map<string, ModuleInformation>): Promise<Diagnostic[]> {
  const diagnostics: Diagnostic[] = []
  const select = xpath.useNamespaces({ cnxml: NS_CNXML })
  const documentLinks = select('//cnxml:link[@document]', xmlData) as Node[]
  const parsedOtherPages = new Map<string, Document>()

  for (const link of documentLinks) {
    const linkElement = link as any
    const linkTargetModule: string = linkElement.getAttribute('document')
    const [startPosition, endPosition] = calculateElementPositions(linkElement)
    const preparedDiagnostic: Diagnostic = generateDiagnostic(
      DiagnosticSeverity.Error,
      startPosition,
      endPosition,
      '',
      LINK_DIAGNOSTIC_CODE
    )

    if (linkTargetModule === '') {
      continue
    }

    // Check whether the target module is known
    const targetModuleInformation = knownModules.get(linkTargetModule)
    if (targetModuleInformation === undefined) {
      preparedDiagnostic.message = `Target document for link doesn't exist!: ${linkTargetModule}`
      diagnostics.push(preparedDiagnostic)
      continue
    }

    // A matching module was found. Also validate target ID if it's specified in the link
    const linkTargetId: string = linkElement.getAttribute('target-id')
    if (linkTargetId !== '') {
      // Grab a previously parsed object if we've already checked something on
      // this target page, otherwise read the file and parse it
      let maybeModuleXmlData: Document | undefined = parsedOtherPages.get(linkTargetModule)
      if (maybeModuleXmlData === undefined) {
        const targetModulePath = targetModuleInformation.path
        const targetModuleText = fs.readFileSync(targetModulePath, 'utf-8')
        maybeModuleXmlData = new DOMParser().parseFromString(targetModuleText)
        if (maybeModuleXmlData === undefined) {
          preparedDiagnostic.message = `Could not parse target document!: ${linkTargetModule}`
          diagnostics.push(preparedDiagnostic)
          continue
        }
        parsedOtherPages.set(linkTargetModule, maybeModuleXmlData)
      }
      const targetElements = select(
        `//cnxml:*[@id="${linkTargetId}"]`,
        maybeModuleXmlData
      ) as Node[]
      if (targetElements.length === 0) {
        preparedDiagnostic.message = `Target ID in document doesn't exist!: ${linkTargetId}`
        diagnostics.push(preparedDiagnostic)
        continue
      } else if (targetElements.length > 1) {
        preparedDiagnostic.message = `Target ID in document is not unique!: ${linkTargetId}`
        diagnostics.push(preparedDiagnostic)
        continue
      }
    }
  }

  return diagnostics
}

async function validateSamePageLinks(xmlData: Document): Promise<Diagnostic[]> {
  const diagnostics: Diagnostic[] = []
  const select = xpath.useNamespaces({ cnxml: NS_CNXML })
  const samePageLinks = select('//cnxml:link[@target-id and not(@document)]', xmlData) as Node[]
  const samePageElementsWithIds = select('//cnxml:*[@id]', xmlData) as Node[]
  const samePageIdCounts = new Map<string, number>()
  const validTargetIds = new Set<string>()
  const duplicateTargetIds = new Set<string>()

  for (const elementWithId of samePageElementsWithIds) {
    const element = elementWithId as any
    const elementId = element.getAttribute('id')

    if (elementId === '') {
      continue
    }

    const count = samePageIdCounts.get(elementId)
    if (count === undefined) {
      samePageIdCounts.set(elementId, 1)
    } else {
      samePageIdCounts.set(elementId, count + 1)
    }
  }

  samePageIdCounts.forEach((val, key, map) => {
    if (val === 1) {
      validTargetIds.add(key)
    }

    if (val > 1) {
      duplicateTargetIds.add(key)
    }
  })

  for (const link of samePageLinks) {
    // Check the document for a matching id element
    const linkElement = link as any
    const [startPosition, endPosition] = calculateElementPositions(linkElement)
    const preparedDiagnostic: Diagnostic = generateDiagnostic(
      DiagnosticSeverity.Error,
      startPosition,
      endPosition,
      '',
      LINK_DIAGNOSTIC_CODE
    )
    const linkTargetId: string = linkElement.getAttribute('target-id')
    if ((linkTargetId === '') || (validTargetIds.has(linkTargetId))) {
      continue
    }

    if (duplicateTargetIds.has(linkTargetId)) {
      preparedDiagnostic.message = `Target for link is not unique!: ${linkTargetId}`
      diagnostics.push(preparedDiagnostic)
      continue
    } else {
      preparedDiagnostic.message = `Target for link doesn't exist!: ${linkTargetId}`
      diagnostics.push(preparedDiagnostic)
      continue
    }
  }

  return diagnostics
}
=======

const SOURCE = 'cnxml'
>>>>>>> aecd9f17

export function generateDiagnostic(severity: DiagnosticSeverity,
  startPosition: Position, endPosition: Position, message: string,
  diagnosticCode: string): Diagnostic {
  const diagnostic: Diagnostic = {
    severity: severity,
    range: {
      start: startPosition,
      end: endPosition
    },
    message: message,
<<<<<<< HEAD
    source: DIAGNOSTIC_SOURCE,
=======
    source: SOURCE,
>>>>>>> aecd9f17
    code: diagnosticCode
  }
  return diagnostic
}

export function calculateElementPositions(element: any): Position[] {
  // Calculate positions accounting for the zero-based convention used by
  // vscode
  const startPosition: Position = {
    line: element.lineNumber - 1,
    character: element.columnNumber - 1
  }
  const elementSibling = element.nextSibling
  let endPosition: Position

  // Establish the end position using as much information as possible
  // based upon (in order of preference) 1) element sibling 2) final element
  // attribute 3) the tag
  if (elementSibling != null) {
    endPosition = {
      line: element.nextSibling.lineNumber - 1,
      character: element.nextSibling.columnNumber - 1
    }
  } else if (element.attributes.length > 0) {
    const elementAttributes = element.attributes
    const finalAttribute = elementAttributes[elementAttributes.length - 1]
    const finalAttributeColumn: number = finalAttribute.columnNumber
    const finalAttributeLength: number = finalAttribute.value.length

    endPosition = {
      line: finalAttribute.lineNumber - 1,
      character: finalAttributeColumn + finalAttributeLength + 1
    }
  } else {
    const elementTag = element.tagName
    const tagLength: number = elementTag.length
    const elementStartColumn: number = element.columnNumber

    endPosition = {
      line: element.lineNumber - 1,
      character: elementStartColumn + tagLength
    }
  }

  return [startPosition, endPosition]
}

/**
 * Asserts a value of a nullable type is not null and returns the same value with a non-nullable type
 */
export function expect<T>(value: T | null | undefined, message: string): T {
  if (value == null) {
    throw new Error(message)
  }
  return value
}

export const fileExistsAt = async (filepath: string): Promise<boolean> => {
  let exists = true
  try {
    const stat = await fs.promises.stat(filepath)
    exists = stat.isFile()
  } catch (err) {
    exists = false
  }
  return exists
}<|MERGE_RESOLUTION|>--- conflicted
+++ resolved
@@ -4,231 +4,8 @@
   Position
 } from 'vscode-languageserver/node'
 import fs from 'fs'
-<<<<<<< HEAD
-import path from 'path'
-import glob from 'glob'
-
-const NS_CNXML = 'http://cnx.rice.edu/cnxml'
-export const DIAGNOSTIC_SOURCE = 'cnxml'
-export const IMAGEPATH_DIAGNOSTIC_CODE = 'Image validation'
-export const LINK_DIAGNOSTIC_CODE = 'Link validation'
-
-export function parseXMLString(textDocument: TextDocument): Document | null {
-  const text = textDocument.getText()
-  const xmlData: Document = new DOMParser().parseFromString(text)
-  if (xmlData === undefined) {
-    return null
-  }
-  return xmlData
-}
-
-export async function validateImagePaths(textDocument: TextDocument, xmlData: Document): Promise<Diagnostic[]> {
-  const diagnostics: Diagnostic[] = []
-
-  const select = xpath.useNamespaces({ cnxml: NS_CNXML })
-  const images = select('//cnxml:image[@src]', xmlData) as Node[]
-
-  for (const image of images) {
-    const imageElement = image as any
-    const imageSrc = imageElement.getAttribute('src')
-    if (imageSrc === '') {
-      continue
-    }
-
-    const documentPath = URI.parse(textDocument.uri).path
-    // The image path is relative to the document
-    const imagePath = path.join(path.dirname(documentPath), imageSrc)
-    // Track the location of the image path in the text for diagnostic range
-    const [startPosition, endPosition] = calculateElementPositions(imageElement)
-
-    if (fs.existsSync(imagePath)) {
-      continue
-    }
-    const diagnostic: Diagnostic = generateDiagnostic(
-      DiagnosticSeverity.Error,
-      startPosition,
-      endPosition,
-      `Image file ${String(imageSrc)} doesn't exist!`,
-      IMAGEPATH_DIAGNOSTIC_CODE
-    )
-    diagnostics.push(diagnostic)
-  }
-
-  return diagnostics
-}
-
-export async function validateLinks(xmlData: Document, knownModules: Map<string, ModuleInformation>): Promise<Diagnostic[]> {
-  const diagnostics: Diagnostic[] = []
-
-  const samePageValidation = validateSamePageLinks(xmlData)
-  const otherPageValidation = validateOtherPageLinks(xmlData, knownModules)
-  await Promise.all([samePageValidation, otherPageValidation]).then(results => {
-    results.forEach(diags => diagnostics.push(...diags))
-  })
-
-  return diagnostics
-}
-
-export interface ModuleInformation {
-  path: string
-}
-
-export async function getCurrentModules(workspaceFolders: WorkspaceFolder[]): Promise<Map<string, ModuleInformation>> {
-  const moduleFiles = new Map<string, ModuleInformation>()
-
-  for (const workspace of workspaceFolders) {
-    const modulesPath = path.join(URI.parse(workspace.uri).path, 'modules')
-    if (fs.existsSync(modulesPath)) {
-      // Return modules with full path information in case we need to peek into
-      // any of them later (e.g. for validation purposes)
-      glob.sync('**/*.cnxml', { cwd: modulesPath }).forEach(val => {
-        const modulePath = modulesPath.concat('/', val)
-        const moduleId = val.split('/')[0]
-        const moduleInformation: ModuleInformation = {
-          path: modulePath
-        }
-        moduleFiles.set(moduleId, moduleInformation)
-      })
-    }
-  }
-
-  return moduleFiles
-}
-
-async function validateOtherPageLinks(xmlData: Document, knownModules: Map<string, ModuleInformation>): Promise<Diagnostic[]> {
-  const diagnostics: Diagnostic[] = []
-  const select = xpath.useNamespaces({ cnxml: NS_CNXML })
-  const documentLinks = select('//cnxml:link[@document]', xmlData) as Node[]
-  const parsedOtherPages = new Map<string, Document>()
-
-  for (const link of documentLinks) {
-    const linkElement = link as any
-    const linkTargetModule: string = linkElement.getAttribute('document')
-    const [startPosition, endPosition] = calculateElementPositions(linkElement)
-    const preparedDiagnostic: Diagnostic = generateDiagnostic(
-      DiagnosticSeverity.Error,
-      startPosition,
-      endPosition,
-      '',
-      LINK_DIAGNOSTIC_CODE
-    )
-
-    if (linkTargetModule === '') {
-      continue
-    }
-
-    // Check whether the target module is known
-    const targetModuleInformation = knownModules.get(linkTargetModule)
-    if (targetModuleInformation === undefined) {
-      preparedDiagnostic.message = `Target document for link doesn't exist!: ${linkTargetModule}`
-      diagnostics.push(preparedDiagnostic)
-      continue
-    }
-
-    // A matching module was found. Also validate target ID if it's specified in the link
-    const linkTargetId: string = linkElement.getAttribute('target-id')
-    if (linkTargetId !== '') {
-      // Grab a previously parsed object if we've already checked something on
-      // this target page, otherwise read the file and parse it
-      let maybeModuleXmlData: Document | undefined = parsedOtherPages.get(linkTargetModule)
-      if (maybeModuleXmlData === undefined) {
-        const targetModulePath = targetModuleInformation.path
-        const targetModuleText = fs.readFileSync(targetModulePath, 'utf-8')
-        maybeModuleXmlData = new DOMParser().parseFromString(targetModuleText)
-        if (maybeModuleXmlData === undefined) {
-          preparedDiagnostic.message = `Could not parse target document!: ${linkTargetModule}`
-          diagnostics.push(preparedDiagnostic)
-          continue
-        }
-        parsedOtherPages.set(linkTargetModule, maybeModuleXmlData)
-      }
-      const targetElements = select(
-        `//cnxml:*[@id="${linkTargetId}"]`,
-        maybeModuleXmlData
-      ) as Node[]
-      if (targetElements.length === 0) {
-        preparedDiagnostic.message = `Target ID in document doesn't exist!: ${linkTargetId}`
-        diagnostics.push(preparedDiagnostic)
-        continue
-      } else if (targetElements.length > 1) {
-        preparedDiagnostic.message = `Target ID in document is not unique!: ${linkTargetId}`
-        diagnostics.push(preparedDiagnostic)
-        continue
-      }
-    }
-  }
-
-  return diagnostics
-}
-
-async function validateSamePageLinks(xmlData: Document): Promise<Diagnostic[]> {
-  const diagnostics: Diagnostic[] = []
-  const select = xpath.useNamespaces({ cnxml: NS_CNXML })
-  const samePageLinks = select('//cnxml:link[@target-id and not(@document)]', xmlData) as Node[]
-  const samePageElementsWithIds = select('//cnxml:*[@id]', xmlData) as Node[]
-  const samePageIdCounts = new Map<string, number>()
-  const validTargetIds = new Set<string>()
-  const duplicateTargetIds = new Set<string>()
-
-  for (const elementWithId of samePageElementsWithIds) {
-    const element = elementWithId as any
-    const elementId = element.getAttribute('id')
-
-    if (elementId === '') {
-      continue
-    }
-
-    const count = samePageIdCounts.get(elementId)
-    if (count === undefined) {
-      samePageIdCounts.set(elementId, 1)
-    } else {
-      samePageIdCounts.set(elementId, count + 1)
-    }
-  }
-
-  samePageIdCounts.forEach((val, key, map) => {
-    if (val === 1) {
-      validTargetIds.add(key)
-    }
-
-    if (val > 1) {
-      duplicateTargetIds.add(key)
-    }
-  })
-
-  for (const link of samePageLinks) {
-    // Check the document for a matching id element
-    const linkElement = link as any
-    const [startPosition, endPosition] = calculateElementPositions(linkElement)
-    const preparedDiagnostic: Diagnostic = generateDiagnostic(
-      DiagnosticSeverity.Error,
-      startPosition,
-      endPosition,
-      '',
-      LINK_DIAGNOSTIC_CODE
-    )
-    const linkTargetId: string = linkElement.getAttribute('target-id')
-    if ((linkTargetId === '') || (validTargetIds.has(linkTargetId))) {
-      continue
-    }
-
-    if (duplicateTargetIds.has(linkTargetId)) {
-      preparedDiagnostic.message = `Target for link is not unique!: ${linkTargetId}`
-      diagnostics.push(preparedDiagnostic)
-      continue
-    } else {
-      preparedDiagnostic.message = `Target for link doesn't exist!: ${linkTargetId}`
-      diagnostics.push(preparedDiagnostic)
-      continue
-    }
-  }
-
-  return diagnostics
-}
-=======
 
 const SOURCE = 'cnxml'
->>>>>>> aecd9f17
 
 export function generateDiagnostic(severity: DiagnosticSeverity,
   startPosition: Position, endPosition: Position, message: string,
@@ -240,11 +17,7 @@
       end: endPosition
     },
     message: message,
-<<<<<<< HEAD
-    source: DIAGNOSTIC_SOURCE,
-=======
     source: SOURCE,
->>>>>>> aecd9f17
     code: diagnosticCode
   }
   return diagnostic
