--- conflicted
+++ resolved
@@ -1,27 +1,7 @@
 {
-<<<<<<< HEAD
-	"name": "server",
-	"devDependencies": {
-		"@types/glob": "^7.1.3",
-		"@types/mocha": "^8.2.1",
-		"@types/mock-fs": "^4.13.0",
-		"@types/sinon": "^9.0.10",
-		"@types/xmldom": "^0.1.30",
-		"mocha": "^8.3.0",
-		"mock-fs": "^4.13.0",
-		"sinon": "^9.2.4"
-	},
-	"dependencies": {
-		"glob": "^7.1.6",
-		"vscode-languageserver": "^7.0.0",
-		"vscode-languageserver-textdocument": "^1.0.1",
-		"vscode-uri": "^3.0.2",
-		"xmldom": "^0.4.0",
-		"xpath-ts": "^1.3.13"
-	}
-=======
   "name": "server",
   "dependencies": {
+    "glob": "^7.1.6",
     "vscode-languageserver": "^7.0.0",
     "vscode-languageserver-textdocument": "^1.0.1",
     "vscode-uri": "^3.0.2",
@@ -29,11 +9,13 @@
     "xpath-ts": "^1.3.13"
   },
   "devDependencies": {
+    "@types/glob": "^7.1.3",
     "@types/mocha": "^8.2.1",
     "@types/mock-fs": "^4.13.0",
+    "@types/sinon": "^9.0.10",
     "@types/xmldom": "^0.1.30",
     "mocha": "^8.3.0",
-    "mock-fs": "^4.13.0"
+    "mock-fs": "^4.13.0",
+    "sinon": "^9.2.4"
   }
->>>>>>> 19f59eb5
 }