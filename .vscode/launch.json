// A launch configuration that compiles the extension and then opens it inside a new window
// Use IntelliSense to learn about possible attributes.
// Hover to view descriptions of existing attributes.
// For more information, visit: https://go.microsoft.com/fwlink/?linkid=830387
{
	"version": "0.2.0",
	"configurations": [{
			"name": "Run Extension",
			"type": "extensionHost",
			"request": "launch",
			"runtimeExecutable": "${execPath}",
			"args": [
				"--extensionDevelopmentPath=${workspaceFolder}"
			],
			"outFiles": [
				"${workspaceFolder}/client/dist/**/*.js"
			]
		},
		{
			"name": "Extension Tests",
			"type": "extensionHost",
			"request": "launch",
			"runtimeExecutable": "${execPath}",
			"args": [
				"${workspaceFolder}/out/test/data/test-repo",
				"--disable-extensions",
			  "--extensionDevelopmentPath=${workspaceFolder}",
			  "--extensionTestsPath=${workspaceFolder}/client/out/test/suite/index"
			],
<<<<<<< HEAD
			"outFiles": ["${workspaceFolder}/out/test/**/*.js"],
			"preLaunchTask": "npm: pretest"
		}
=======
			"outFiles": ["${workspaceFolder}/client/out/test/**/*.js"],
			"preLaunchTask": "npm: test-compile"
		  },
		  {
			"type": "node",
			"request": "attach",
			"name": "Attach to Language Server",
			"port": 6009,
			"restart": true,
			"outFiles": ["${workspaceRoot}/server/dist/**/*.js"]
		},
>>>>>>> 1b7f5886
	]
}<|MERGE_RESOLUTION|>--- conflicted
+++ resolved
@@ -27,13 +27,8 @@
 			  "--extensionDevelopmentPath=${workspaceFolder}",
 			  "--extensionTestsPath=${workspaceFolder}/client/out/test/suite/index"
 			],
-<<<<<<< HEAD
-			"outFiles": ["${workspaceFolder}/out/test/**/*.js"],
-			"preLaunchTask": "npm: pretest"
-		}
-=======
 			"outFiles": ["${workspaceFolder}/client/out/test/**/*.js"],
-			"preLaunchTask": "npm: test-compile"
+			"preLaunchTask": "npm: test:compile"
 		  },
 		  {
 			"type": "node",
@@ -43,6 +38,5 @@
 			"restart": true,
 			"outFiles": ["${workspaceRoot}/server/dist/**/*.js"]
 		},
->>>>>>> 1b7f5886
 	]
 }